# Changelog

<<<<<<< HEAD
=======
## 0.4.0 (April 2020)
* new Amfcc class for MFCC feature extraction
* new helper.visualization.py and gridplot()
* optimise plot() methods of all classes for better consistency in both style and the API
* new helper functions: padding, is_pow2, next_pow2, round_half_up, rolling_window, signal_to_frame,
  magspec, powspec, hz2mel, mel2hz_
* Fixed bug that for multichanels spectrum the rfft is not performed on the x-axis

>>>>>>> 88a2923e
## 0.3.3 (February 2020)

* Bugfix #34: Improve indexing of Asig
* Added developer tools for documentation generation
* Improved string handling to prevent Python 3.8 warnings
* Fixed reverse proxy resolution in JupyterBackend for Binder hosts other than Binderhub
* Fixed travis job configuration

## 0.3.2 (November 2019)

* Fixed bug of multi channel fade_in fade_out
* Introduced timeslice in extend setitem mode as long as stop reaches the end of the array.
* Added Sphinx documentation which can be found at https://interactive-sonification.github.io/pya
* Introduced new Arecorder method to individualize channel selection and gain adjustment to each channel
* Added Binder links to Readme
* Introduced Jupyter backend based on WebAudio
* Updated example notebook to use WebAudio when used with Binder
* Switched test framework from nosetests to pytest


## 0.3.1 (October 2019)

* Remove ffmpeg from requirement, and it has to be installed via conda or manually
* Decouple pyaudio from Aserver and Arecorder
* Introduce backends interface: PyAudio(), Dummy()
* add device_info() helper function which prints audio device information in a tabular form
* Bugfix #23: Add a small delay to server booting to prevent issues when Aserver and Arecorder are initialized back-to-back 
* Helper function `record` has been dropped due to legacy reasons. An improved version will be introduced in 0.3.2.


## 0.3.0 (October 2019)

* Restructure Asig, Astft, Aspec into different files
* Add Arecorder class
* Several bug fixes
* Made ffmpeg optional
* Introduced CI testing with travis (*nix) and appveyor (Windows)
* Introduced coveralls test coverage analysis


## 0.2.1 (August 2019)

* 0.2.1 is a minor update that removes the audioread dependency and directly opt for standard library for .wav and .aif support, ffmpeg for .mp3 support. 
* Bugfix for multichannels audio file loading resulting transposed columns and rows. 


## 0.2 (August 2019)

* First official PyPI release
<|MERGE_RESOLUTION|>--- conflicted
+++ resolved
@@ -1,7 +1,5 @@
 # Changelog
 
-<<<<<<< HEAD
-=======
 ## 0.4.0 (April 2020)
 * new Amfcc class for MFCC feature extraction
 * new helper.visualization.py and gridplot()
@@ -10,7 +8,6 @@
   magspec, powspec, hz2mel, mel2hz_
 * Fixed bug that for multichanels spectrum the rfft is not performed on the x-axis
 
->>>>>>> 88a2923e
 ## 0.3.3 (February 2020)
 
 * Bugfix #34: Improve indexing of Asig
