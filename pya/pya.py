"""Contains the classes Asig Aspec and later Astft, 
to enable sample-precise audio coding with numpy/scipy/python
for multi-channel audio processing & sonification  
"""

import copy
import time

import matplotlib.pyplot as plt
import numpy as np
import scipy.interpolate
import scipy.signal
from scipy.fftpack import fft, fftfreq, ifft
from scipy.io import wavfile
import pyaudio
<<<<<<< HEAD
from .pyaudiostream import PyaudioStream

from .helpers import ampdb, linlin, dbamp
=======
from math import floor

from .helpers import ampdb, linlin, dbamp, timeit
# from IPython import get_ipython
# from IPython.core.magic import Magics, cell_magic, line_magic, magics_class
>>>>>>> d83d2b56



class Asig:
    'audio signal class'
    def __init__(self, sig, sr=44100, label="", channels=1):
        self.sr = sr
        self._ = {}  # dictionary for further return values
        self.channels = channels
        if isinstance(sig, str):
            self.load_wavfile(sig) 
        elif isinstance(sig, int):  # sample length
            if self.channels==1:
                self.sig = np.zeros(sig)
            else:
                self.sig = np.zeros((sig, self.channels))
        elif isinstance(sig, float): # if float interpret as duration
            if self.channels==1:
                self.sig = np.zeros(int(sig*sr))
            else:
                self.sig = np.zeros((int(sig*sr), self.channels))
        else:
            self.sig = np.array(sig)
            try:
                self.channels = self.sig.shape[1]
            except IndexError:
                self.channels = 1
        self.samples = np.shape(self.sig)[0]
        self.label = label
<<<<<<< HEAD
        self.device = 1
=======
        self.device_index = 1
        # Make a copy for any processing events e.g. (panning, filtering) 
        # that needs to process the signal without permanent change. 
        self.sig_copy = self.sig.copy() # It takes around 100ms to copy a 17min audio at 44.1khz
>>>>>>> d83d2b56

    def load_wavfile(self, fname):
        # Discuss to change to float32 . 
        self.sr, self.sig = wavfile.read(fname) # load the sample data
        if self.sig.dtype == np.dtype('int16'):
            self.sig = self.sig.astype('float32')/32768
            try:
                self.channels = self.sig.shape[1]
            except IndexError:
                self.channels = 1
        elif self.sig.dtype != np.dtype('float32'):
            self.sig = self.sig.astype('float32')
            try:
                self.channels = self.sig.shape[1]
            except IndexError:
                self.channels = 1
        else:
            print("load_wavfile: TODO: add format")

        # Set channel here. 
    
    def save_wavfile(self, fname="asig.wav", dtype='float32'):
        if dtype == 'int16':
            data = (self.sig*32767).astype('int16')
        elif dtype == 'int32':
            data = (self.sig*2147483647).astype('int32')
        elif dtype == 'uint8':
            data = (self.sig*127 + 128).astype('uint8')
        elif dtype == 'float32':
            data = self.sig.astype('float32')
        wavfile.write(fname, self.sr, data)
        return self
            
    def __getitem__(self, index):
<<<<<<< HEAD
        if isinstance(index, int):
            start, stop, step = 0, index, 1
        elif isinstance(index, slice):
            start, stop, step = index.indices(len(self.sig))    # index is a slice
        elif isinstance(index, list) or isinstance(index, np.ndarray):
            return Asig(self.sig[index], self.sr, label=self.label+"_arrayindexed")
        elif isinstance(index, str):
            return self._[index]
        else:
            raise TypeError("index must be int, array, or slice")        
        return Asig(self.sig[start:stop:step], int(self.sr/abs(step)), label=self.label+"_sliced")
=======
        # if isinstance(index, int):
        #     start, stop, step = 0, index, 1
        print (index)
        # print ()
        # atmp = copy.copy(self)
        # atmp.sig = self.sig[index]
        # atmp.sr = int(self.sr/abs(step0))
        return Asig(self.sig[index], self.sr, bs = self.bs, label = self.label+'_arrayindexed')

        # if isinstance(index, slice):
        #     start, stop, step = index.indices(len(self.sig))    # index is a slice
        #     return Asig(self.sig[start:stop:step], int(self.sr/abs(step)), bs = self.bs, label= self.label+"_sliced")
        # elif isinstance(index, list) or isinstance(index, np.ndarray):
        #     return Asig(self.sig[index], self.sr, bs = self.bs, label = self.label+"_arrayindexed")
        # elif isinstance(index, str):
        #     return self._[index]
        # elif isinstance(index, tuple):
        #     # tuple is used for channel slicing, [:, :2]
        #     start0, stop0, step0 = index[0].indices(len(self.sig)) 
        #     if isinstance(index[1], slice):
        #         # This is not ok 
        #         start1, stop1, step1 = index[1].indices(len(self.sig)) 
        #         return Asig(self.sig[start0:stop0:step0, start1:stop1:step1]
        #         , int(self.sr/abs(step0)), bs = self.bs, label= self.label+"_sliced")
            
        #     elif isinstance(index[1], int):
        #         # s_copy = self.sig.copy()
        #         # s_copy[:, np.isin(np.arange(self.channels), index[1], invert=True)] = 0
        #         # return Asig(s_copy[start0:stop0:step0, :]
        #         # , int(self.sr/abs(step0)), bs = self.bs, label= self.label+"_sliced")

        #         return Asig(self.sig[start0:stop0:step0, index[1]]
        #         , int(self.sr/abs(step0)), bs = self.bs, label= self.label+"_sliced")


        #     elif isinstance(index[1], list):
        #         return Asig(self.sig[start0:stop0:step0, index[1]]
        #         , int(self.sr/abs(step0)), bs = self.bs, label= self.label+"_sliced")

                
        # else:
        #     raise TypeError("index must be int, array, or slice")        
        
>>>>>>> d83d2b56

    #TODO: this method is not checked with multichannels. 
    def tslice(self, *tidx):
        if len(tidx) == 1: # stop
            sl = slice(0, tidx[0]*self.sr)
        elif len(tidx) == 2: # start and stop:
            sl = slice(int(tidx[0]*self.sr), int(tidx[1]*self.sr))
        else:
            sl = slice(int(tidx[0]*self.sr), int(tidx[1]*self.sr), tidx[2])
        return Asig(self.sig[sl], self.sr, self.label+"_tsliced")

    """
        Bug report: resample cant deal with multichannel 
    """
    
    # def resample(self, target_sr=44100, rate=1, kind='linear'):
    #     # This only work for single channel. 
    #     times = np.arange(self.samples )/self.sr

    #     interp_fn = scipy.interpolate.interp1d(times, self.sig, kind=kind, 
    #                 assume_sorted=True, bounds_error=False, fill_value=self.sig[-1])
    #     tsel = np.arange(self.samples/self.sr * target_sr/rate)*rate/target_sr
    #     return Asig(interp_fn(tsel), target_sr, label=self.label+"_resampled")

    def resample(self, target_sr=44100, rate=1, kind='linear'):
        """
            Resample signal based on interpolation, can process multichannel
        """
        times = np.arange(self.samples )/self.sr
        tsel = np.arange(floor(self.samples/self.sr * target_sr/rate))*rate/target_sr
        if self.channels == 1:
            interp_fn = scipy.interpolate.interp1d(times, self.sig, kind=kind, 
                    assume_sorted=True, bounds_error=False, fill_value=self.sig[-1])
            return Asig(interp_fn(tsel), target_sr, label=self.label+"_resampled")
        else:
            new_sig = np.ndarray(shape = (int(self.samples/self.sr * target_sr/rate) , self.channels))
            for i in range(self.channels):
                interp_fn = scipy.interpolate.interp1d(times, self.sig[:,i], kind=kind, 
                        assume_sorted=True, bounds_error=False, fill_value=self.sig[-1, i])
                new_sig[:, i] = interp_fn(tsel)
            return Asig(new_sig, target_sr, label=self.label+"_resampled")
        
<<<<<<< HEAD
    def play(self, rate=1, **kwargs):
        """
        Play Asig audio via Aserver, using Aserver.default (if existing)
        kwargs are propagated to Aserver:play (onset=0, out=0)
        IDEA/ToDo: allow to set server='stream' to create 
          which terminates when finished using pyaudiostream
        """
        if 'server' in kwargs.keys():
            s = kwargs['server']
        else:
            s = Aserver.default
        if not isinstance(s, Aserver):
            print("Asig.play: error: no default server running, nor server arg specified.")
            return
        if rate == 1 and self.sr == s.sr:
            asig = self
            print(asig)
        else:
            asig = self.resample(s.sr, rate)
            print(asig)
        s.play(asig, **kwargs)
        return self

    # def stop(self):
    #     """
    #         Stop playing: oops, if played via Aserver that's more difficult...
    #     """
    #     try:
    #         self._['play'].audiostream.stopPlaying()
    #     except KeyError:
    #         print ("No play no stop, nothing happened.")
    #     return self
=======
    # def play(self, rate=1, device_index=1):
    #     """
    #     Play audio using pyaudio. 1. Resample the data if needed. 
    #         @This forces the audio to be always played at 44100, it is not effective. 
    #     """
    #     # if not self.sr in [8000, 11025, 22050, 44100, 48000]:
    #     #     print("resample as sr is exotic")
    #     #     return self.resample(44100, rate).play()['play']
    #     # else:
    #     #     if rate is not 1:
    #     #         print("resample as rate!=1")
    #     #         return self.resample(44100, rate).play()['play']
            
    #     #         # self._['play'] = self.resample(44100, rate).play()['play']
    #     #     else:
    #     #         return self._playpyaudio(device_index = device_index)

    #     if not self.sr in [8000, 11025, 22050, 44100, 48000]:
    #         print("resample as sr is exotic")
    #         self._['play'] = self.resample(44100, rate).play()['play']
    #     else:
    #         if rate is not 1:
    #             print("resample as rate!=1")
    #             self._['play'] = self.resample(44100, rate).play()['play']
            
    #             # self._['play'] = self.resample(44100, rate).play()['play']
    #         else:
    #             self._['play'] = self._playpyaudio(device_index = device_index)
    #     return self

    def play(self, rate=1, **kwargs):
        """
        Play Asig audio via Aserver, using Aserver.default (if existing)
        kwargs are propagated to Aserver:play (onset=0, out=0)
        IDEA/ToDo: allow to set server='stream' to create 
          which terminates when finished using pyaudiostream
        """
        if 'server' in kwargs.keys():
            s = kwargs['server']
        else:
            s = Aserver.default
        if not isinstance(s, Aserver):
            print("Asig.play: error: no default server running, nor server arg specified.")
            return
        if rate == 1 and self.sr == s.sr:
            asig = self
            print(asig)
        else:
            asig = self.resample(s.sr, rate)
            print(asig)
        s.play(asig, **kwargs)
        return self
>>>>>>> d83d2b56

    # def stop(self):
    #     """
    #         Stop playing
    #     """
    #     try:
    #         self._['play'].audiostream.stopPlaying()
    #     except KeyError:
    #         print ("No play no stop, nothing happened.")
    #     return self

    @timeit
    def route(self, out=0):
        """
            Route the signal to n channel starting with out (type int):
                out = 0: does nothing as the same signal is being routed to the same position
                out > 0: move the first channel of self.sig to out channel, other channels follow
                out < 0: negative slicing, if overslicing, do nothing. 
        """

        if type(out) is int:
            if out == 0:  #If 0 do nothing. 
                return self
            elif out > 0: 
                # not optimized method here
                new_sig = np.zeros((self.samples, out + self.channels))
                new_sig[:, out:out + self.channels] = self.sig_copy
                return Asig(new_sig, self.sr, label=self.label+'_routed')

            elif out < 0 and -out < self.channels :
                new_sig = self.sig_copy[:, -out:]
                return Asig(new_sig, self.sr, label=self.label+'_routed')
            else:
                print ("left shift over the total channel, nothing happened")
                return self

        elif type(out) is list: 
            """
                Several possibilities here:
                    1. sig is mono:
                        convert to multi channels and apply gain. 
                    2. sig's channels equals pan size 
                    3. sig's channels > pan size and
                    4. sig's channels < pan size 
                Dont permanently change self.sig
            """
            if np.max(out) > 1 or np.min(out) < 0.:
                print ("Warning: list value should be between 0 ~ 1.") 
            if self.channels == 1: # if mono sig. 
                new_sig = self.mono2nchanel(self.sig_copy, len(out))
                new_sig *= out # apply panning. 
            elif self.channels == len(out):
                new_sig = self.sig_copy * out
            else:
                raise ValueError ("pan size and signal channels don't match")
            return Asig(new_sig, self.sr, label=self.label+'_routed')
        else:
            raise TypeError("Argument needs to be a list of 0 ~ 1.")

    @timeit
    def to_mono(self, blend):
        """
            Blend multichannel: if mono signal do nothing. 
            [0.33, 0.33, 0,33] blend a 3-chan sigal to a mono signal with 0.33x each 

            np.sum is the main computation here. Not much can be done to make it faster. 
        """
    
        if self.channels == 1:
            print ("Warning: signal is already mono")
            return self

        if len(blend) != self.channels:
            print ("Error: blend should have the same length as channels")
            return self
        else:
            sig = np.sum(self.sig_copy * blend, axis = 1)
            return Asig(sig, self.sr, label=self.label+'_blended')
    
    @timeit
    def to_stereo(self, blend):
        """
            Blend any channel of signal to stereo. 
        """
        left = blend[0]; right = blend[1]
        # [[0.1,0.2,03], [0.4,0.5,0.6]]
        if self.channels == 1:
            left_sig = self.sig_copy * left; right_sig = self.sig_copy * right
            sig = np.stack((left_sig,right_sig), axis = 1)
            return Asig(sig, self.sr, label=self.label+'_to_stereo')
        
        if len(left) == self.channels and len(right) == self.channels:

            left_sig = np.sum(self.sig_copy * left, axis = 1)
            right_sig = np.sum(self.sig_copy * right, axis = 1)
            sig = np.stack((left_sig,right_sig), axis = 1)
            return Asig(sig, self.sr, label=self.label+'_to_stereo')
        else:
            print ("Error: blend needs to be a list of left and right mix, e.g [[0.4],[0.5]], each element needs to match the channel size")
            return self

    @timeit
    def rewire(self, dic):
        """
            rewire channels:
            {(0, 1): 0.5}: move channel 0 to 1 then reduce gain to 0.5
        """
        max_ch  = max(dic, key=lambda x: x[1])[1] # Find what the largest channel in the newly rewired is . 
        
        if max_ch > self.channels :
            new_sig = np.zeros((self.samples, max_ch))
            new_sig[:, :self.channels] = self.sig_copy
        else:
            new_sig = self.sig 
        
        for i, k in enumerate(dic):
            new_sig[k[1]] = self.sig_copy[k[0]] * i

        return Asig(new_sig, self.sr, label=self.label+'_rewire')
 
            
    @timeit
    def pan2(self,  pan = 0.):
        """
            pan2 only creates output in stereo, mono will be copy to stereo, stereo works as it should, 
            larger channel signal will only has 0 and 1 being changed. 
            panning is based on constant power panning. 

            # gain multiplication is the main computation cost. 
        """
        pan = float(pan)
        if type(pan) is float:
            # Stereo panning. 
            if pan <= 1. and pan >= -1.:
                angle = linlin(pan, -1, 1, 0, np.pi/2.)
                gain = [np.cos(angle), np.sin(angle)]
                if self.channels == 1:
                    newsig = np.repeat(self.sig_copy, 2)# This is actually quite slow
                    newsig_shape = newsig.reshape(-1, 2) * gain
                    return Asig(newsig_shape, self.sr, label=self.label+"_pan2ed", channels = 2)
                else:
                    self.sig_copy[:,:2] *= gain 
                    return Asig(newsig, self.sr, label=self.label+"_pan2ed")
            else:
                print ("Warning: Scalar panning need to be in the range -1. to 1. nothing changed.")
                return self


    def overwrite(self, sig, sr = None):
        """
        Overwrite the sig with new signal, then readjust the shape. 
        """
        self.sig = sig
        try:
            self.channels = self.sig.shape[1]
        except IndexError:
            self.channels = 1
        self.samples = len(self.sig)
        return self

    # This is the original method via simpleaudio
    # def play(self, rate=1, block=False):
    #     if not self.sr in [8000, 11025, 22050, 44100, 48000]:
    #         print("resample as sr is exotic")
    #         self._['play'] = self.resample(44100, rate).play(block=block)['play']
    #     else:
    #         if rate is not 1:
    #             print("resample as rate!=1")
    #             self._['play'] = self.resample(44100, rate).play(block=block)['play']
    #         else:
    #             self._['play'] = play(self.sig, self.channels, self.sr, block=block)
    #     return self
    
    def norm(self, norm=1, dcflag=False):
        if dcflag: 
            self.sig = self.sig - np.mean(self.sig, 0)
        if norm <= 0:  # take negative values as level in dB
            norm = dbamp(norm)
        self.sig = norm * self.sig / np.max(np.abs(self.sig), 0)
        return self
    
    def gain(self, amp=None, db=None):
        if db:  # overwrites amp
            amp = dbamp(db)
        elif not amp: # default 1 if neither is given
            amp = 1
        return Asig(self.sig*amp, self.sr, label=self.label+"_scaled")
    
    def rms(self, axis=0):
        return np.sqrt(np.mean(np.square(self.sig), axis))
            
    def plot(self, fn=None, **kwargs):
        if fn:
            if fn=='db':
                fn=lambda x: np.sign(x) * ampdb((abs(x)*2**16 + 1))
            elif not callable(fn):
                print("Asig.plot: fn is neither keyword nor function")
                return self
            plot_sig = fn(self.sig) 
        else:
            plot_sig = self.sig
        self._['plot'] = plt.plot(np.arange(0, self.samples)/self.sr, plot_sig, **kwargs)
        return self

    def get_duration(self):
        return self.samples/self.sr

    def get_times(self):
        return np.linspace(0, (self.samples-1)/self.sr, self.samples) # timestamps for left-edge of sample-and-hold-signal

    def __repr__(self):
        return "Asig('{}'): {} x {} @ {} Hz = {:.3f} s".format(
            self.label, self.channels, self.samples, self.sr, self.samples/self.sr)


    def __mul__(self, other):
        if isinstance(other, Asig):
            return Asig(self.sig * other.sig, self.sr, label=self.label+"_multiplied")
        else:
            return Asig(self.sig * other, self.sr, label=self.label+"_multiplied")

    def __rmul__(self, other):
        if isinstance(other, Asig):
            return Asig(self.sig * other.sig, self.sr, label=self.label+"_multiplied")
        else:
            return Asig(self.sig * other, self.sr, label=self.label+"_multiplied")

    def __add__(self, other):
        if isinstance(other, Asig):
            return Asig(self.sig + other.sig, self.sr, label=self.label+"_added")
        else:
            return Asig(self.sig + other, self.sr, label=self.label+"_added")


    def __radd__(self, other):
        if isinstance(other, Asig):
            return Asig(self.sig + other.sig, self.sr, label=self.label+"_added")
        else:
            return Asig(self.sig + other, self.sr, label=self.label+"_added")

    #TODO not checked. 
    def find_events(self, step_dur=0.001, sil_thr=-20, sil_min_dur=0.1, sil_pad=[0.001,0.1]):
        if self.channels>1:
            print("warning: works only with 1-channel signals")
            return -1
        step_samples = int(step_dur * self.sr)
        sil_thr_amp = dbamp(sil_thr)
        sil_flag = True
        sil_min_steps = int(sil_min_dur / step_dur)
        if type(sil_pad) is list:
            sil_pad_samples = [int(v*self.sr) for v in sil_pad]
        else:
            sil_pad_samples = (int(sil_pad * self.sr), )*2 
        
        event_list = []
        for i in range(0, self.samples, step_samples):
            rms = self[i:i+step_samples].rms()
            if sil_flag:
                if rms > sil_thr_amp:  # event found
                    sil_flag = False
                    event_begin = i
                    sil_count = 0
                    continue
            else:
                event_end = i
                if rms < sil_thr_amp:
                    sil_count += 1
                else:
                    sil_count = 0  # reset if there is outlier non-silence
                if sil_count > sil_min_steps:  # event ended
                    event_list.append([
                        event_begin - sil_pad_samples[0], 
                        event_end - step_samples * sil_min_steps + sil_pad_samples[1]])
                    sil_flag = True
        self._['events']= np.array(event_list)
        return self

    # TODO not checked. 
    def select_event(self, index=None, onset=None):
        if not 'events' in self._:
            print('select_event: no events, return all')
            return self
        events = self._['events']
        if onset:
            index = np.argmin(np.abs(events[:,0]-onset*self.sr))
        if not index is None:
            beg, end = events[index]
            print(beg, end)
            return Asig(self.sig[beg:end], self.sr, label=self.label + f"event_{index}")
        print('select_event: neither index nor onset given: return self')
        return self

    # spectral segment into pieces - incomplete and unused
    # def find_events_spectral(self, nperseg=64, on_threshold=3, off_threshold=2, medfilt_order=15):
    #     tiny = np.finfo(np.dtype('float64')).eps
    #     f, t, Sxx = scipy.signal.spectrogram(self.sig, self.sr, nperseg=nperseg)
    #     env = np.mean(np.log(Sxx + tiny), 0)
    #     sp = np.mean(np.log(Sxx + tiny), 1)
    #     # ts = np.arange(self.samples)/self.sr
    #     envsig = np.log(self.sig**2 + 0.001)
    #     envsig = envsig - np.median(envsig)
    #     menv = scipy.signal.medfilt(env, medfilt_order) - np.median(env)
    #     ibeg = np.where( np.logical_and( menv[1:] > on_threshold, menv[:-1] < on_threshold) )[0]
    #     iend = np.where( np.logical_and( menv[1:] < off_threshold, menv[:-1] > off_threshold) )[0]
    #     return (np.vstack((t[ibeg], t[iend])).T*self.sr).astype('int32')
    
    def fade_in(self, dur=0.1, curve=1):
        nsamp = int(dur*self.sr)
        if nsamp>self.samples:
            nsamp = self.samples
            print("warning: Asig too short for fade_in - adapting fade_in time")
        return Asig(np.hstack((self.sig[:nsamp] * np.linspace(0, 1, nsamp)**curve, self.sig[nsamp:])),
                    self.sr, label=self.label+"_fadein")
    
    def fade_out(self, dur=0.1, curve=1):
        nsamp = int(dur*self.sr)
        if nsamp > self.samples:
            nsamp = self.samples
            print("warning: Asig too short for fade_out - adapting fade_out time")
        return Asig(np.hstack((self.sig[:-nsamp], 
                               self.sig[-nsamp:] * np.linspace(1, 0, nsamp)**curve
                              )),
                    self.sr, label=self.label+"_fadeout")

    def iirfilter(self, cutoff_freqs, btype='bandpass', ftype='butter', order=4, 
                    filter='lfilter', rp=None, rs=None):
        Wn = np.array(cutoff_freqs)*2/self.sr
        b, a = scipy.signal.iirfilter(order, Wn, rp=rp, rs=rs, btype=btype, ftype=ftype)
        y = scipy.signal.__getattribute__(filter)(b, a, self.sig)
        aout = Asig(y, self.sr, label=self.label+"_iir")
        aout._['b']= b
        aout._['a']= a
        return aout

    def plot_freqz(self, worN, **kwargs):
        w, h = scipy.signal.freqz(self._['b'], self._['a'], worN)
        plt.plot(w*self.sr/2/np.pi, ampdb(abs(h)), **kwargs)

    def add(self, sig, pos=None, amp=1, onset=None):
        if type(sig) == Asig:
            n = sig.samples
            sr = sig.sr
            sigar = sig.sig
            if sig.channels != self.channels:
                print("channel mismatch!")
                return -1
            if sr != self.sr:
                print("sr mismatch: use resample")
                return -1
        else:
            n = np.shape(sig)[0]
            sr = self.sr  # assume same sr as self
            sigar = sig
        if onset:   # onset overwrites pos, time has priority
            pos = int(onset*self.sr)
        if not pos:
            pos = 0  # add to begin if neither pos nor onset have been specified
        last = pos + n
        if last > self.samples:
            last = self.samples
            sigar = sigar[:last-pos]
        self.sig[pos:last] += amp*sigar
        return self
    
    def envelope(self, amps, ts=None, curve=1, kind='linear'):
        nsteps = len(amps)
        duration = self.samples/self.sr
        if nsteps == self.samples:
            sig_new = self.sig * amps**curve
        else:
            if not ts:
                given_ts = np.linspace(0, duration, nsteps)
            else:
                if nsteps != len(ts):
                    print("Asig.envelope error: len(amps)!=len(ts)")
                    return self
                if all(ts[i] < ts[i+1] for i in range(len(ts)-1)): # if list is monotonous
                    if ts[0] > 0: # if first t > 0 extend amps/ts arrays prepending item
                        ts = np.insert(np.array(ts), 0, 0)
                        amps = np.insert(np.array(amps), 0, amps[0])
                    if ts[-1] < duration: # if last t < duration append amps/ts value
                        ts = np.insert(np.array(ts), -1, duration)
                        amps = np.insert(np.array(amps), -1, amps[-1])
                else:
                    print("Asig.envelope error: ts not sorted")
                    return self
                given_ts = ts  
            if nsteps != self.samples:
                interp_fn = scipy.interpolate.interp1d(given_ts, amps, kind=kind)
                sig_new = self.sig * interp_fn(np.linspace(0, duration, self.samples))**curve  # ToDo: curve segmentwise!!!
        return Asig(sig_new, self.sr, label=self.label+"_enveloped")
    
    def adsr(self, att=0, dec=0.1, sus=0.7, rel=0.1, curve=1, kind='linear'):
        dur = self.get_duration()
        return self.envelope( [0, 1, sus, sus, 0], [0, att, att+dec, dur-rel, dur], 
                                curve=curve, kind=kind)

    def window(self, win='triang', **kwargs):
        if not win:
            return self
        winstr = win
        if type(winstr)==tuple: 
            winstr = win[0]
        return Asig(self.sig*scipy.signal.get_window(win, self.samples, **kwargs), self.sr, label=self.label+"_"+winstr)
    
    def window_op(self, nperseg=64, stride=32, win=None, fn='rms', pad='mirror'):
        centerpos = np.arange(0, self.samples, stride)
        nsegs = len(centerpos)
        res = np.zeros((nsegs, ))
        for i, cp in enumerate(centerpos):
            i0 = cp - nperseg//2
            i1 = cp + nperseg//2
            if i0 < 0: i0=0   # ToDo: correct padding!!!
            if i1 >= self.samples: i1=self.samples-1  # ToDo: correct padding!!!
            if isinstance(fn, str):
                res[i] = self[i0:i1].window(win).__getattribute__(fn)()
            else: # assume fn to be a function on Asig
                res[i] = fn(self[i0:i1])
        return Asig(np.array(res), sr=self.sr//stride, label='window_oped')
    
    def overlap_add(self, nperseg=64, stride_in=32, stride_out=32, jitter_in=None, jitter_out=None, 
                    win=None, pad='mirror'):
        # TODO: check with multichannel ASigs
        # TODO: allow stride_in and stride_out to be arrays of indices
        # TODO: add jitter_in, jitter_out parameters to reduce spectral ringing effects
        res = Asig( np.zeros((self.samples//stride_in*stride_out, )), sr=self.sr, label=self.label+'_ola')
        ii = 0
        io = 0
        for _ in range(self.samples//stride_in):
            i0 = ii - nperseg//2
            if jitter_in: i0 += np.random.randint(jitter_in)
            i1 = i0 + nperseg
            if i0 < 0: i0 = 0  # TODO: correct left zero padding!!!
            if i1 >= self.samples: 
                i1 = self.samples-1  # ToDo: correct right zero padding!!!
            pos = io
            if jitter_out: pos += np.random.randint(jitter_out)
            res.add(self[i0:i1].window(win).sig, pos=pos) 
            io += stride_out
            ii += stride_in
        return res
    
    def to_spec(self):
        return Aspec(self)

    def spectrum(self):
        nrfreqs = self.samples//2 + 1
        frq = np.linspace(0, 0.5*self.sr, nrfreqs) # one sides frequency range
        Y = fft(self.sig)[:nrfreqs]  # / self.samples
        return frq, Y

    def plot_spectrum(self, **kwargs):
        frq, Y = self.spectrum()
        plt.subplot(211)
        plt.plot(frq, np.abs(Y), **kwargs)
        plt.xlabel('freq (Hz)') 
        plt.ylabel('|F(freq)|')
        plt.subplot(212) 
        self._['lines'] = plt.plot(frq, np.angle(Y), 'b.', markersize=0.2)
        return self

    def spectrogram(self, *argv, **kvarg):
        freqs, times, Sxx = scipy.signal.spectrogram(self.sig, self.sr, *argv, **kvarg)
        return freqs, times, Sxx

    def size(self): 
        # return samples and length in time:
        return self.sig.shape, self.sig.shape[0]/self.sr

    def mono2nchanel(self, x , chan):
        # Create multichannel signal from mono
        c = np.vstack([x]*chan)
        return c.transpose()

    def custom(self, func, **kwargs):
        """
            A custom function method. 
        """

        func(self, **kwargs)
        return self 


class Aspec:
    'audio spectrum class using rfft'
    
    def __init__(self, x, sr=44100, label=None):
        if type(x) == Asig:
            self.sr = x.sr
            self.rfftspec = np.fft.rfft(x.sig)
            self.label = x.label+"_spec"
            self.samples = x.samples
            self.channels = x.channels
        elif type(x) == list or type(x) == np.ndarray:
            self.rfftspec = np.array(x)
            self.sr = sr 
            self.samples = (len(x)-1)*2
            self.channels = 1
            if len(np.shape(x))>1:
                self.channels = np.shape(x)[1]
        else:
            print("error: unknown initializer")
        if label:
            self.label = label
        self.nr_freqs = self.samples//2+1 
        self.freqs = np.linspace(0, self.sr/2, self.nr_freqs)
        
    def to_sig(self):
        return Asig(np.fft.irfft(self.rfftspec), sr=self.sr, label=self.label+'_2sig')

    def weight(self, weights, freqs=None, curve=1, kind='linear'):
        nfreqs = len(weights)
        if not freqs:
            given_freqs = np.linspace(0, self.freqs[-1], nfreqs)
        else:
            if nfreqs != len(freqs):
                print("Aspec.weight error: len(weights)!=len(freqs)")
                return self
            if all(freqs[i] < freqs[i+1] for i in range(len(freqs)-1)): # check if list is monotonous
                if freqs[0] > 0: 
                    freqs = np.insert(np.array(freqs), 0, 0)
                    weights = np.insert(np.array(weights), 0, weights[0])
                if freqs[-1] < self.sr/2:
                    freqs = np.insert(np.array(freqs), -1, self.sr/2)
                    weights = np.insert(np.array(weights), -1, weights[-1])
            else:
                print("Aspec.weight error: freqs not sorted")
                return self
            given_freqs = freqs  
        if nfreqs != self.nr_freqs:
            interp_fn = scipy.interpolate.interp1d(given_freqs, weights, kind=kind)
            rfft_new = self.rfftspec * interp_fn(self.freqs)**curve  # ToDo: curve segmentwise!!!
        else:
            rfft_new = self.rfftspec * weights**curve
        return Aspec(rfft_new, self.sr, label=self.label+"_weighted")
            
    def plot(self, fn=np.abs, **kwargs):
        plt.plot(self.freqs, fn(self.rfftspec), **kwargs)
        plt.xlabel('freq (Hz)') 
        plt.ylabel(f'{fn.__name__}(freq)')
        
    def __repr__(self):
        return "Aspec('{}'): {} x {} @ {} Hz = {:.3f} s".format(self.label, 
            self.channels, self.samples, self.sr, self.samples/self.sr)

#TODO, check with multichannel 
class Astft:
    'audio spectrogram (STFT) class'

    def __init__(self, x, sr=None, label=None, window='hann', nperseg=256, 
                noverlap=None, nfft=None, detrend=False, return_onesided=True, 
                boundary='zeros', padded=True, axis=-1):
        self.window = window
        self.nperseg = nperseg
        self.noverlap =  noverlap
        self.nfft = nfft
        self.detrend = detrend
        self.return_onesided = return_onesided
        self.boundary = boundary
        self.padded = padded
        self.axis = axis
        if type(x) == Asig:
            self.sr = x.sr
            if sr: self.sr = sr  # explicitly given sr overwrites Asig
            self.freqs, self.times, self.stft = scipy.signal.stft(x.sig, fs=self.sr, window=window,
                nperseg=nperseg, noverlap=noverlap, nfft=nfft, detrend=detrend, 
                return_onesided=return_onesided, boundary=boundary, padded=padded, axis=axis)
            self.label = x.label+"_stft"
            self.samples = x.samples
            self.channels = x.channels
        elif type(x) == np.ndarray and np.shape(x)>=2:
            self.stft = x
            self.sr = 44100
            if sr: self.sr = sr 
            self.samples = (len(x)-1)*2
            self.channels = 1
            if len(np.shape(x))>2:
                self.channels = np.shape(x)[2]
            # TODO: set other values, particularly check if self.times and self.freqs are correct
            self.ntimes, self.nfreqs, = np.shape(self.stft)
            self.times = np.linspace(0, (self.nperseg-self.noverlap)*self.ntimes/self.sr, self.ntimes)
            self.freqs = np.linspace(0, self.sr//2, self.nfreqs) 
        else:
            print("error: unknown initializer or wrong stft shape ")
        if label:
            self.label = label
        
    def to_sig(self, **kwargs):
        """ create signal from stft, i.e. perform istft, kwargs overwrite Astft values for istft
        """
        for k in ['sr', 'window', 'nperseg', 'noverlap', 'nfft', 'input_onesided', 'boundary']:
            if k in kwargs.keys(): 
                kwargs[k] = self.__getattribute__(k)

        if 'sr' in kwargs.keys():
            kwargs['fs'] = kwargs['sr']
            del kwargs['sr']

        _, sig = scipy.signal.istft(self.stft, **kwargs)  # _ since 1st return value 'times' unused
        return Asig(sig, sr=self.sr, label=self.label+'_2sig')
            
    def plot(self, fn = lambda x: x):
        plt.pcolormesh(self.times, self.freqs, fn(np.abs(self.stft)))
        plt.colorbar()
        return self
        
    def __repr__(self):
        return "Astft('{}'): {} x {} @ {} Hz = {:.3f} s".format(self.label, 
            self.channels, self.samples, self.sr, self.samples/self.sr)


# global pya.startup() and shutdown() fns 
def startup(**kwargs):
    Aserver.startup_default_server(**kwargs)

def shutdown(**kwargs):
    Aserver.shutdown_default_server(**kwargs)


class Aserver:

    default = None  # that's the default Aserver if Asigs play via it

    @staticmethod
    def startup_default_server(**kwargs):
        if Aserver.default is None:
            print("Aserver startup_default_server: create and boot")
            Aserver.default = Aserver(**kwargs)  # using all default settings
            Aserver.default.boot()
            print(Aserver.default)
        else:
            print("Aserver default_server already set.")

    @staticmethod
    def shutdown_default_server():
        if isinstance(Aserver.default, Aserver):
            Aserver.default.quit()
            del(Aserver.default)
            Aserver.default = None
        else: 
            print("Aserver:shutdown_default_server: no default_server to shutdown")

    """
    Aserver manages an pyaudio stream, using its aserver callback 
    to feed dispatched signals to output at the right time 
    """
    def __init__(self, sr=44100, bs=256, device=1, channels=2, format=pyaudio.paFloat32):
        self.sr = sr
        self.bs = bs
        self.device = device
        self.pa = pyaudio.PyAudio()
        self.channels = channels
        self.device_dict = self.pa.get_device_info_by_index(self.device)
        self.max_out_chn = self.device_dict['maxOutputChannels']
        if self.max_out_chn < self.channels:
            print(f"Aserver: warning: {channels}>{self.max_out_chn} channels requested - truncated.")
            self.channels = self.max_out_chn
        self.format = format
        self.gain = 1.0
        self.srv_onsets = []
        self.srv_asigs = []
        self.srv_curpos = []  # start of next frame to deliver
        self.srv_outs = []  # output channel offset for that asig
        self.pastream = None
        self.dtype = 'float32'  # for pyaudio.paFloat32
        self.range = 1.0
        self.boot_time = None  # time.time() when stream starts
        self.block_cnt = None  # nr. of callback invocations
        self.block_duration = self.bs / self.sr # nominal time increment per callback
        self.block_time = None # estimated time stamp for current block
        if self.format == pyaudio.paInt16:
            self.dtype = 'int16'
            self.range = 32767
        if not self.format in [pyaudio.paInt16, pyaudio.paFloat32]:
            print(f"Aserver: currently unsupported pyaudio format {self.format}")
        self.empty_buffer = np.zeros((self.bs, self.channels), dtype=self.dtype)

    def __repr__(self):
        state = False
        if self.pastream: 
            state = self.pastream.is_active()
        return f"AServer: sr: {self.sr}, blocksize: {self.bs}, Stream Active: {state}"

    def boot(self):
        """ boot Aserver = start stream, setting its callback to this callback"""
        if not self.pastream is None and self.pastream.is_active():
            print("Aserver:boot: already running...")
            return -1
        self.pastream = self.pa.open(format=self.format, channels=self.channels, rate=self.sr,
            input=False, output=True, frames_per_buffer=self.bs, 
            output_device_index=self.device, stream_callback=self._play_callback)
        self.boot_time = time.time()
        self.block_time = self.boot_time
        self.block_cnt = 0
        self.pastream.start_stream()
<<<<<<< HEAD
        return self

    def quit(self):
        """Aserver quit server: stop stream and terminate pa"""
        if not self.pastream.is_active():
            print("Aserver:quit: stream not active")
            return -1
        try: 
            self.pastream.stop_stream()
            self.pastream.close()
        except AttributeError:
            print ("No stream...")
        print ("Aserver stopped.")
        self.pastream = None

    def __del__(self):
        self.pa.terminate()

    def play(self, asig, onset=0, out=0, **kwargs):
        """dispatch asigs or arrays for given onset"""        
        if out<0:
            print("Aserver:play: illegal out<0")
            return
        sigid = id(asig)  # for copy check
        if asig.sr != self.sr:
            asig = asig.resample(self.sr)
        if onset < 1e6:
            onset = time.time() + onset
        idx = np.searchsorted(self.srv_onsets, onset)
        self.srv_onsets.insert(idx, onset)
        if asig.sig.dtype != self.dtype:
            if id(asig) == sigid: asig = copy.copy(asig)
            asig.sig = asig.sig.astype(self.dtype)
        # copy only relevant channels...
        nchn = min(asig.channels, self.channels - out) # max number of copyable channels
        # in: [:nchn] out: [out:out+nchn]
        if id(asig) == sigid:
            asig = copy.copy(asig)
        if len(asig.sig.shape) == 1: 
            asig.sig = asig.sig.reshape(asig.samples, 1)
        asig.sig = asig.sig[:,:nchn].reshape(asig.samples, nchn)
        asig.channels = nchn
        # so now in callback safely copy to out:out+asig.sig.shape[1]
        self.srv_asigs.insert(idx, asig)
        self.srv_curpos.insert(idx, 0)
        self.srv_outs.insert(idx, out)
        return self

    def _play_callback(self, in_data, frame_count, time_info, flag):
        """callback function, called from pastream thread when data needed"""
        tnow = self.block_time
        self.block_time += self.block_duration
        self.block_cnt += 1
        self.timejitter = time.time() - self.block_time  # just curious - not needed but for time stability check

        if len(self.srv_asigs) == 0 or self.srv_onsets[0] > tnow:  # to shortcut computing
            return (self.empty_buffer, pyaudio.paContinue)

=======
        return self

    def quit(self):
        """Aserver quit server: stop stream and terminate pa"""
        if not self.pastream.is_active():
            print("Aserver:quit: stream not active")
            return -1
        try: 
            self.pastream.stop_stream()
            self.pastream.close()
        except AttributeError:
            print ("No stream...")
        print ("Aserver stopped.")
        self.pastream = None

    def __del__(self):
        self.pa.terminate()

    def play(self, asig, onset=0, out=0, **kwargs):
        """dispatch asigs or arrays for given onset"""        
        if out<0:
            print("Aserver:play: illegal out<0")
            return
        sigid = id(asig)  # for copy check
        if asig.sr != self.sr:
            asig = asig.resample(self.sr)
        if onset < 1e6:
            onset = time.time() + onset
        idx = np.searchsorted(self.srv_onsets, onset)
        self.srv_onsets.insert(idx, onset)
        if asig.sig.dtype != self.dtype:
            if id(asig) == sigid: asig = copy.copy(asig)
            asig.sig = asig.sig.astype(self.dtype)
        # copy only relevant channels...
        nchn = min(asig.channels, self.channels - out) # max number of copyable channels
        # in: [:nchn] out: [out:out+nchn]
        if id(asig) == sigid:
            asig = copy.copy(asig)
        if len(asig.sig.shape) == 1: 
            asig.sig = asig.sig.reshape(asig.samples, 1)
        asig.sig = asig.sig[:,:nchn].reshape(asig.samples, nchn)
        asig.channels = nchn
        # so now in callback safely copy to out:out+asig.sig.shape[1]
        self.srv_asigs.insert(idx, asig)
        self.srv_curpos.insert(idx, 0)
        self.srv_outs.insert(idx, out)
        return self

    def _play_callback(self, in_data, frame_count, time_info, flag):
        """callback function, called from pastream thread when data needed"""
        tnow = self.block_time
        self.block_time += self.block_duration
        self.block_cnt += 1
        self.timejitter = time.time() - self.block_time  # just curious - not needed but for time stability check

        if len(self.srv_asigs) == 0 or self.srv_onsets[0] > tnow:  # to shortcut computing
            return (self.empty_buffer, pyaudio.paContinue)

>>>>>>> d83d2b56
        data = np.zeros((self.bs, self.channels), dtype=self.dtype)
        # iterate through all registered asigs, adding samples to play
        dellist = [] # memorize completed items for deletion
        t_next_block = tnow + self.bs / self.sr
        for i, t in enumerate(self.srv_onsets):
            if t > t_next_block: # doesn't begin before next block
                break  # since list is always onset-sorted
            a = self.srv_asigs[i]
            c = self.srv_curpos[i]
            if t > tnow:  # first block: apply precise zero padding
                io0 = int((t - tnow) * self.sr)
            else:
                io0 = 0
            tmpsig = a.sig[c:c+self.bs-io0]
            n, nch = tmpsig.shape
            out = self.srv_outs[i]
            data[io0:io0+n, out:out+nch] += tmpsig # .reshape(n, nch) not needed as moved to play
            self.srv_curpos[i] += n
            if self.srv_curpos[i] >= a.samples:
                dellist.append(i) # store for deletion
        # clean up lists
        for i in dellist[::-1]:  # traverse backwards!
            del(self.srv_asigs[i])
            del(self.srv_onsets[i])
            del(self.srv_curpos[i])
            del(self.srv_outs[i])
<<<<<<< HEAD
        return (data * (self.range * self.gain), pyaudio.paContinue)
=======
        return (data * (self.range * self.gain), pyaudio.paContinue)

# class Aserver(PyaudioStream):
#     """
#     Aserver is a always on stream, so allow asig being sent 
#     """
#     def __init__(self, bs=256, sr=44100, device_index=1):
#         PyaudioStream.__init__(self, bs, sr, device_index)
#         self.outputChannels = self.maxOutputChannels # Make sure the output channels match the device max output
#         self.emptybuffer = np.zeros(self.chunk * self.outputChannels).astype(np.int16)
#         self.streamStatus = False
#         self.amp = 1.

#     def _unifySR(self, asigs):
#         """
#         Check the sampling rate of each asig in the list, 
#         if they are different, resample to the lowest sampling rate. 
#         """
#         srl = [s.sr for s in asigs]
#         if srl.count(srl[0]) == len(srl):
#             return asigs
#         else:
#             self.fs  = np.min(srl)
#             for i in range(len(srl)): # resample asig that is > smallest sr. 
#                 if asigs[i].sr != self.fs:
#                     asigs[i] = asigs[i].resample(self.fs)
#             return asigs

#     def open_stream(self):
#         """
#             Only the server. It will have a constant callback
#         """
#         try:  
#             self.serverStream.stop_stream()
#             self.serverStream.close()
#         except AttributeError:
#             pass
#         self.streamStatus = True
#         self.dataflag = False
#         self.frame_count = 0
#         self.len = -1 
#         self.serverStream = self.pa.open(
#             format = self.audioformat,
#             channels = self.outputChannels, 
#             rate = self.fs,
#             input = False,
#             output = True,
#             output_device_index=self.outputIdx,
#             frames_per_buffer = self.chunk,
#             stream_callback=self._stream_callback
#            )
#         self.serverStream.start_stream()
#         return self
        
#     def _stream_callback(self, in_data, frame_count, time_info, flag):  
#         """
#             Callback functions: 
#             #TODO: maybe clean up the memory once the playback is finished. 
#         """

#         if (self.framecount < self.len):
#             out_data = (self.play_data[self.framecount] * self.amp).astype(np.int16)
#             # out_data = self.play_data[self.framecount]
#             self.framecount +=1


#         else:
#             out_data = self.emptybuffer
#         return bytes(out_data), pyaudio.paContinue

#     """
#         This method is not generic as it only works with asig. It is better with retrive all necessary info (sig, shape, sr, etc.)
#         on the pya level. So that Soundserver class does not depend on pya.
#     """

#     def play(self, onset, asiglist):
#     #     thrd = threading.Thread(target = self.playThread, kwargs=dict(onset=onset,siglist=siglist))
#     #     thrd.start()

#     # def playThread(self, onset, siglist):
#     #     # self.openstream()
#         """
#             Play sequence: 
#                 onset: a list of timestamp for each sound to be play 
#             #TODO, currently, a new play will reset the entire playback. Maybe do this in a thread 
#         """
#         if len(onset) != len(asiglist):
#             raise AssertionError("Size of onset and signal lists need to be the same.")
#         asigs = self._unifySR(asiglist) # Check if any difference in sampling rates
#         sig = self._mixing(onset, asigs) # At this level, things are just signals. 
#         sig = self.toInt16(sig)
#         sig_long = sig.reshape(sig.shape[0]*sig.shape[1]) if self.outputChannels > 1 else sig # Long format is only for multichannel
#         self.play_data = self.make_chunk(sig_long, self.chunk*self.outputChannels)
#         self.frame_count = 0
#         self.len = len(self.play_data)
#         return self

#     def _mixing(self, onset, sig):
#         """
#             What is the quickest way to blend all sigles. 
#             1. mono signal needs to be scale to whatever 
#         """
#         # maxlen only need to be check on one channel. 
#         maxlen = np.max([o + len(s.sig) for o, s in zip(onset, sig)])
#         # result =  np.zeros(maxlen) # This is wrong for multichannels. 
#         sig_scaled = [self._scale2channels(s) for s in sig]
#         result = np.zeros(shape = (maxlen, self.outputChannels))
#         for i in range(len(onset)):
#             result[onset[i]:onset[i] + len(sig_scaled[i]), :] += sig_scaled[i]
#         return result

#     def volume(self, amp = None, db = None):
#         if db:  # overwrites amp
#             self.amp = dbamp(db)
#         elif not amp: # default 1 if neither is given
#             self.amp = 1
#         else:
#             self.amp = amp
#         return self


#     def _scale2channels(self, asig):
#         """
#             Convert asig to the output channels.:
#             -> scale mono to outputchannels evenly
#             -> reduce larger signal by slicing to match outpuchannels
#             -> pad smaller signal with zero channel
#             This makes sure every signal 
#         """
#         if asig.channels == self.outputChannels:
#             return asig.sig# Dont do anything
#         elif asig.channels == 1:
#             y = np.repeat(asig.sig, self.outputChannels).reshape((-1, self.outputChannels))
#             return y 
#         elif asig.channels > self.outputChannels:
#             y = asig.sig[:,:self.outputChannels] 
#             return y
#         elif asig.channels < self.outputChannels:
#             y = np.zeros(shape = (len(asig.sig), self.outputChannels))
#             y[:,:asig.channels] = asig.sig
#             return y 

#     def close_server(self):
#         try: # To prevent self.playStream not created before stop button pressed
#             self.serverStream.stop_stream()
#             self.serverStream.close()
#             self.streamStatus = False
#             print ("Play Stream Stopped. ")
#         except AttributeError:
#             print ("No stream, stop button did nothing. ")

#     def __repr__(self):
#         return f"AServer: sr: {self.fs}, Buffer Size: {self.chunk}, Stream Active: {self.streamStatus}"
>>>>>>> d83d2b56
<|MERGE_RESOLUTION|>--- conflicted
+++ resolved
@@ -1,6 +1,6 @@
-"""Contains the classes Asig Aspec and later Astft, 
+"""Contains the classes Asig Aspec and later Astft,
 to enable sample-precise audio coding with numpy/scipy/python
-for multi-channel audio processing & sonification  
+for multi-channel audio processing & sonification
 """
 
 import copy
@@ -13,17 +13,9 @@
 from scipy.fftpack import fft, fftfreq, ifft
 from scipy.io import wavfile
 import pyaudio
-<<<<<<< HEAD
 from .pyaudiostream import PyaudioStream
 
-from .helpers import ampdb, linlin, dbamp
-=======
-from math import floor
-
 from .helpers import ampdb, linlin, dbamp, timeit
-# from IPython import get_ipython
-# from IPython.core.magic import Magics, cell_magic, line_magic, magics_class
->>>>>>> d83d2b56
 
 
 
@@ -34,7 +26,7 @@
         self._ = {}  # dictionary for further return values
         self.channels = channels
         if isinstance(sig, str):
-            self.load_wavfile(sig) 
+            self.load_wavfile(sig)
         elif isinstance(sig, int):  # sample length
             if self.channels==1:
                 self.sig = np.zeros(sig)
@@ -53,17 +45,13 @@
                 self.channels = 1
         self.samples = np.shape(self.sig)[0]
         self.label = label
-<<<<<<< HEAD
         self.device = 1
-=======
-        self.device_index = 1
-        # Make a copy for any processing events e.g. (panning, filtering) 
-        # that needs to process the signal without permanent change. 
+        # make a copy for any processing events e.g. (panning, filtering)
+        # that needs to process the signal without permanent change.
         self.sig_copy = self.sig.copy() # It takes around 100ms to copy a 17min audio at 44.1khz
->>>>>>> d83d2b56
 
     def load_wavfile(self, fname):
-        # Discuss to change to float32 . 
+        # Discuss to change to float32 .
         self.sr, self.sig = wavfile.read(fname) # load the sample data
         if self.sig.dtype == np.dtype('int16'):
             self.sig = self.sig.astype('float32')/32768
@@ -80,8 +68,8 @@
         else:
             print("load_wavfile: TODO: add format")
 
-        # Set channel here. 
-    
+        # Set channel here.
+
     def save_wavfile(self, fname="asig.wav", dtype='float32'):
         if dtype == 'int16':
             data = (self.sig*32767).astype('int16')
@@ -93,21 +81,8 @@
             data = self.sig.astype('float32')
         wavfile.write(fname, self.sr, data)
         return self
-            
+
     def __getitem__(self, index):
-<<<<<<< HEAD
-        if isinstance(index, int):
-            start, stop, step = 0, index, 1
-        elif isinstance(index, slice):
-            start, stop, step = index.indices(len(self.sig))    # index is a slice
-        elif isinstance(index, list) or isinstance(index, np.ndarray):
-            return Asig(self.sig[index], self.sr, label=self.label+"_arrayindexed")
-        elif isinstance(index, str):
-            return self._[index]
-        else:
-            raise TypeError("index must be int, array, or slice")        
-        return Asig(self.sig[start:stop:step], int(self.sr/abs(step)), label=self.label+"_sliced")
-=======
         # if isinstance(index, int):
         #     start, stop, step = 0, index, 1
         print (index)
@@ -115,7 +90,7 @@
         # atmp = copy.copy(self)
         # atmp.sig = self.sig[index]
         # atmp.sr = int(self.sr/abs(step0))
-        return Asig(self.sig[index], self.sr, bs = self.bs, label = self.label+'_arrayindexed')
+        return Asig(self.sig[index], self.sr, label=self.label+'_arrayindexed')
 
         # if isinstance(index, slice):
         #     start, stop, step = index.indices(len(self.sig))    # index is a slice
@@ -126,13 +101,13 @@
         #     return self._[index]
         # elif isinstance(index, tuple):
         #     # tuple is used for channel slicing, [:, :2]
-        #     start0, stop0, step0 = index[0].indices(len(self.sig)) 
+        #     start0, stop0, step0 = index[0].indices(len(self.sig))
         #     if isinstance(index[1], slice):
-        #         # This is not ok 
-        #         start1, stop1, step1 = index[1].indices(len(self.sig)) 
+        #         # This is not ok
+        #         start1, stop1, step1 = index[1].indices(len(self.sig))
         #         return Asig(self.sig[start0:stop0:step0, start1:stop1:step1]
         #         , int(self.sr/abs(step0)), bs = self.bs, label= self.label+"_sliced")
-            
+
         #     elif isinstance(index[1], int):
         #         # s_copy = self.sig.copy()
         #         # s_copy[:, np.isin(np.arange(self.channels), index[1], invert=True)] = 0
@@ -147,13 +122,12 @@
         #         return Asig(self.sig[start0:stop0:step0, index[1]]
         #         , int(self.sr/abs(step0)), bs = self.bs, label= self.label+"_sliced")
 
-                
+
         # else:
-        #     raise TypeError("index must be int, array, or slice")        
-        
->>>>>>> d83d2b56
-
-    #TODO: this method is not checked with multichannels. 
+        #     raise TypeError("index must be int, array, or slice")
+
+
+    #TODO: this method is not checked with multichannels.
     def tslice(self, *tidx):
         if len(tidx) == 1: # stop
             sl = slice(0, tidx[0]*self.sr)
@@ -164,14 +138,14 @@
         return Asig(self.sig[sl], self.sr, self.label+"_tsliced")
 
     """
-        Bug report: resample cant deal with multichannel 
+        Bug report: resample cant deal with multichannel
     """
-    
+
     # def resample(self, target_sr=44100, rate=1, kind='linear'):
-    #     # This only work for single channel. 
+    #     # This only work for single channel.
     #     times = np.arange(self.samples )/self.sr
 
-    #     interp_fn = scipy.interpolate.interp1d(times, self.sig, kind=kind, 
+    #     interp_fn = scipy.interpolate.interp1d(times, self.sig, kind=kind,
     #                 assume_sorted=True, bounds_error=False, fill_value=self.sig[-1])
     #     tsel = np.arange(self.samples/self.sr * target_sr/rate)*rate/target_sr
     #     return Asig(interp_fn(tsel), target_sr, label=self.label+"_resampled")
@@ -183,23 +157,22 @@
         times = np.arange(self.samples )/self.sr
         tsel = np.arange(floor(self.samples/self.sr * target_sr/rate))*rate/target_sr
         if self.channels == 1:
-            interp_fn = scipy.interpolate.interp1d(times, self.sig, kind=kind, 
+            interp_fn = scipy.interpolate.interp1d(times, self.sig, kind=kind,
                     assume_sorted=True, bounds_error=False, fill_value=self.sig[-1])
             return Asig(interp_fn(tsel), target_sr, label=self.label+"_resampled")
         else:
             new_sig = np.ndarray(shape = (int(self.samples/self.sr * target_sr/rate) , self.channels))
             for i in range(self.channels):
-                interp_fn = scipy.interpolate.interp1d(times, self.sig[:,i], kind=kind, 
+                interp_fn = scipy.interpolate.interp1d(times, self.sig[:,i], kind=kind,
                         assume_sorted=True, bounds_error=False, fill_value=self.sig[-1, i])
                 new_sig[:, i] = interp_fn(tsel)
             return Asig(new_sig, target_sr, label=self.label+"_resampled")
-        
-<<<<<<< HEAD
+
     def play(self, rate=1, **kwargs):
         """
         Play Asig audio via Aserver, using Aserver.default (if existing)
         kwargs are propagated to Aserver:play (onset=0, out=0)
-        IDEA/ToDo: allow to set server='stream' to create 
+        IDEA/ToDo: allow to set server='stream' to create
           which terminates when finished using pyaudiostream
         """
         if 'server' in kwargs.keys():
@@ -227,60 +200,6 @@
     #     except KeyError:
     #         print ("No play no stop, nothing happened.")
     #     return self
-=======
-    # def play(self, rate=1, device_index=1):
-    #     """
-    #     Play audio using pyaudio. 1. Resample the data if needed. 
-    #         @This forces the audio to be always played at 44100, it is not effective. 
-    #     """
-    #     # if not self.sr in [8000, 11025, 22050, 44100, 48000]:
-    #     #     print("resample as sr is exotic")
-    #     #     return self.resample(44100, rate).play()['play']
-    #     # else:
-    #     #     if rate is not 1:
-    #     #         print("resample as rate!=1")
-    #     #         return self.resample(44100, rate).play()['play']
-            
-    #     #         # self._['play'] = self.resample(44100, rate).play()['play']
-    #     #     else:
-    #     #         return self._playpyaudio(device_index = device_index)
-
-    #     if not self.sr in [8000, 11025, 22050, 44100, 48000]:
-    #         print("resample as sr is exotic")
-    #         self._['play'] = self.resample(44100, rate).play()['play']
-    #     else:
-    #         if rate is not 1:
-    #             print("resample as rate!=1")
-    #             self._['play'] = self.resample(44100, rate).play()['play']
-            
-    #             # self._['play'] = self.resample(44100, rate).play()['play']
-    #         else:
-    #             self._['play'] = self._playpyaudio(device_index = device_index)
-    #     return self
-
-    def play(self, rate=1, **kwargs):
-        """
-        Play Asig audio via Aserver, using Aserver.default (if existing)
-        kwargs are propagated to Aserver:play (onset=0, out=0)
-        IDEA/ToDo: allow to set server='stream' to create 
-          which terminates when finished using pyaudiostream
-        """
-        if 'server' in kwargs.keys():
-            s = kwargs['server']
-        else:
-            s = Aserver.default
-        if not isinstance(s, Aserver):
-            print("Asig.play: error: no default server running, nor server arg specified.")
-            return
-        if rate == 1 and self.sr == s.sr:
-            asig = self
-            print(asig)
-        else:
-            asig = self.resample(s.sr, rate)
-            print(asig)
-        s.play(asig, **kwargs)
-        return self
->>>>>>> d83d2b56
 
     # def stop(self):
     #     """
@@ -298,13 +217,13 @@
             Route the signal to n channel starting with out (type int):
                 out = 0: does nothing as the same signal is being routed to the same position
                 out > 0: move the first channel of self.sig to out channel, other channels follow
-                out < 0: negative slicing, if overslicing, do nothing. 
+                out < 0: negative slicing, if overslicing, do nothing.
         """
 
         if type(out) is int:
-            if out == 0:  #If 0 do nothing. 
+            if out == 0:  #If 0 do nothing.
                 return self
-            elif out > 0: 
+            elif out > 0:
                 # not optimized method here
                 new_sig = np.zeros((self.samples, out + self.channels))
                 new_sig[:, out:out + self.channels] = self.sig_copy
@@ -317,21 +236,21 @@
                 print ("left shift over the total channel, nothing happened")
                 return self
 
-        elif type(out) is list: 
+        elif type(out) is list:
             """
                 Several possibilities here:
                     1. sig is mono:
-                        convert to multi channels and apply gain. 
-                    2. sig's channels equals pan size 
+                        convert to multi channels and apply gain.
+                    2. sig's channels equals pan size
                     3. sig's channels > pan size and
-                    4. sig's channels < pan size 
+                    4. sig's channels < pan size
                 Dont permanently change self.sig
             """
             if np.max(out) > 1 or np.min(out) < 0.:
-                print ("Warning: list value should be between 0 ~ 1.") 
-            if self.channels == 1: # if mono sig. 
+                print ("Warning: list value should be between 0 ~ 1.")
+            if self.channels == 1: # if mono sig.
                 new_sig = self.mono2nchanel(self.sig_copy, len(out))
-                new_sig *= out # apply panning. 
+                new_sig *= out # apply panning.
             elif self.channels == len(out):
                 new_sig = self.sig_copy * out
             else:
@@ -343,12 +262,12 @@
     @timeit
     def to_mono(self, blend):
         """
-            Blend multichannel: if mono signal do nothing. 
-            [0.33, 0.33, 0,33] blend a 3-chan sigal to a mono signal with 0.33x each 
-
-            np.sum is the main computation here. Not much can be done to make it faster. 
-        """
-    
+            Blend multichannel: if mono signal do nothing.
+            [0.33, 0.33, 0,33] blend a 3-chan sigal to a mono signal with 0.33x each
+
+            np.sum is the main computation here. Not much can be done to make it faster.
+        """
+
         if self.channels == 1:
             print ("Warning: signal is already mono")
             return self
@@ -359,11 +278,11 @@
         else:
             sig = np.sum(self.sig_copy * blend, axis = 1)
             return Asig(sig, self.sr, label=self.label+'_blended')
-    
+
     @timeit
     def to_stereo(self, blend):
         """
-            Blend any channel of signal to stereo. 
+            Blend any channel of signal to stereo.
         """
         left = blend[0]; right = blend[1]
         # [[0.1,0.2,03], [0.4,0.5,0.6]]
@@ -371,7 +290,7 @@
             left_sig = self.sig_copy * left; right_sig = self.sig_copy * right
             sig = np.stack((left_sig,right_sig), axis = 1)
             return Asig(sig, self.sr, label=self.label+'_to_stereo')
-        
+
         if len(left) == self.channels and len(right) == self.channels:
 
             left_sig = np.sum(self.sig_copy * left, axis = 1)
@@ -388,32 +307,32 @@
             rewire channels:
             {(0, 1): 0.5}: move channel 0 to 1 then reduce gain to 0.5
         """
-        max_ch  = max(dic, key=lambda x: x[1])[1] # Find what the largest channel in the newly rewired is . 
-        
+        max_ch  = max(dic, key=lambda x: x[1])[1] # Find what the largest channel in the newly rewired is .
+
         if max_ch > self.channels :
             new_sig = np.zeros((self.samples, max_ch))
             new_sig[:, :self.channels] = self.sig_copy
         else:
-            new_sig = self.sig 
-        
+            new_sig = self.sig
+
         for i, k in enumerate(dic):
             new_sig[k[1]] = self.sig_copy[k[0]] * i
 
         return Asig(new_sig, self.sr, label=self.label+'_rewire')
- 
-            
+
+
     @timeit
     def pan2(self,  pan = 0.):
         """
-            pan2 only creates output in stereo, mono will be copy to stereo, stereo works as it should, 
-            larger channel signal will only has 0 and 1 being changed. 
-            panning is based on constant power panning. 
-
-            # gain multiplication is the main computation cost. 
+            pan2 only creates output in stereo, mono will be copy to stereo, stereo works as it should,
+            larger channel signal will only has 0 and 1 being changed.
+            panning is based on constant power panning.
+
+            # gain multiplication is the main computation cost.
         """
         pan = float(pan)
         if type(pan) is float:
-            # Stereo panning. 
+            # Stereo panning.
             if pan <= 1. and pan >= -1.:
                 angle = linlin(pan, -1, 1, 0, np.pi/2.)
                 gain = [np.cos(angle), np.sin(angle)]
@@ -422,7 +341,7 @@
                     newsig_shape = newsig.reshape(-1, 2) * gain
                     return Asig(newsig_shape, self.sr, label=self.label+"_pan2ed", channels = 2)
                 else:
-                    self.sig_copy[:,:2] *= gain 
+                    self.sig_copy[:,:2] *= gain
                     return Asig(newsig, self.sr, label=self.label+"_pan2ed")
             else:
                 print ("Warning: Scalar panning need to be in the range -1. to 1. nothing changed.")
@@ -431,7 +350,7 @@
 
     def overwrite(self, sig, sr = None):
         """
-        Overwrite the sig with new signal, then readjust the shape. 
+        Overwrite the sig with new signal, then readjust the shape.
         """
         self.sig = sig
         try:
@@ -453,25 +372,25 @@
     #         else:
     #             self._['play'] = play(self.sig, self.channels, self.sr, block=block)
     #     return self
-    
+
     def norm(self, norm=1, dcflag=False):
-        if dcflag: 
+        if dcflag:
             self.sig = self.sig - np.mean(self.sig, 0)
         if norm <= 0:  # take negative values as level in dB
             norm = dbamp(norm)
         self.sig = norm * self.sig / np.max(np.abs(self.sig), 0)
         return self
-    
+
     def gain(self, amp=None, db=None):
         if db:  # overwrites amp
             amp = dbamp(db)
         elif not amp: # default 1 if neither is given
             amp = 1
         return Asig(self.sig*amp, self.sr, label=self.label+"_scaled")
-    
+
     def rms(self, axis=0):
         return np.sqrt(np.mean(np.square(self.sig), axis))
-            
+
     def plot(self, fn=None, **kwargs):
         if fn:
             if fn=='db':
@@ -479,7 +398,7 @@
             elif not callable(fn):
                 print("Asig.plot: fn is neither keyword nor function")
                 return self
-            plot_sig = fn(self.sig) 
+            plot_sig = fn(self.sig)
         else:
             plot_sig = self.sig
         self._['plot'] = plt.plot(np.arange(0, self.samples)/self.sr, plot_sig, **kwargs)
@@ -521,7 +440,7 @@
         else:
             return Asig(self.sig + other, self.sr, label=self.label+"_added")
 
-    #TODO not checked. 
+    #TODO not checked.
     def find_events(self, step_dur=0.001, sil_thr=-20, sil_min_dur=0.1, sil_pad=[0.001,0.1]):
         if self.channels>1:
             print("warning: works only with 1-channel signals")
@@ -533,8 +452,8 @@
         if type(sil_pad) is list:
             sil_pad_samples = [int(v*self.sr) for v in sil_pad]
         else:
-            sil_pad_samples = (int(sil_pad * self.sr), )*2 
-        
+            sil_pad_samples = (int(sil_pad * self.sr), )*2
+
         event_list = []
         for i in range(0, self.samples, step_samples):
             rms = self[i:i+step_samples].rms()
@@ -552,13 +471,13 @@
                     sil_count = 0  # reset if there is outlier non-silence
                 if sil_count > sil_min_steps:  # event ended
                     event_list.append([
-                        event_begin - sil_pad_samples[0], 
+                        event_begin - sil_pad_samples[0],
                         event_end - step_samples * sil_min_steps + sil_pad_samples[1]])
                     sil_flag = True
         self._['events']= np.array(event_list)
         return self
 
-    # TODO not checked. 
+    # TODO not checked.
     def select_event(self, index=None, onset=None):
         if not 'events' in self._:
             print('select_event: no events, return all')
@@ -586,7 +505,7 @@
     #     ibeg = np.where( np.logical_and( menv[1:] > on_threshold, menv[:-1] < on_threshold) )[0]
     #     iend = np.where( np.logical_and( menv[1:] < off_threshold, menv[:-1] > off_threshold) )[0]
     #     return (np.vstack((t[ibeg], t[iend])).T*self.sr).astype('int32')
-    
+
     def fade_in(self, dur=0.1, curve=1):
         nsamp = int(dur*self.sr)
         if nsamp>self.samples:
@@ -594,18 +513,18 @@
             print("warning: Asig too short for fade_in - adapting fade_in time")
         return Asig(np.hstack((self.sig[:nsamp] * np.linspace(0, 1, nsamp)**curve, self.sig[nsamp:])),
                     self.sr, label=self.label+"_fadein")
-    
+
     def fade_out(self, dur=0.1, curve=1):
         nsamp = int(dur*self.sr)
         if nsamp > self.samples:
             nsamp = self.samples
             print("warning: Asig too short for fade_out - adapting fade_out time")
-        return Asig(np.hstack((self.sig[:-nsamp], 
+        return Asig(np.hstack((self.sig[:-nsamp],
                                self.sig[-nsamp:] * np.linspace(1, 0, nsamp)**curve
                               )),
                     self.sr, label=self.label+"_fadeout")
 
-    def iirfilter(self, cutoff_freqs, btype='bandpass', ftype='butter', order=4, 
+    def iirfilter(self, cutoff_freqs, btype='bandpass', ftype='butter', order=4,
                     filter='lfilter', rp=None, rs=None):
         Wn = np.array(cutoff_freqs)*2/self.sr
         b, a = scipy.signal.iirfilter(order, Wn, rp=rp, rs=rs, btype=btype, ftype=ftype)
@@ -644,7 +563,7 @@
             sigar = sigar[:last-pos]
         self.sig[pos:last] += amp*sigar
         return self
-    
+
     def envelope(self, amps, ts=None, curve=1, kind='linear'):
         nsteps = len(amps)
         duration = self.samples/self.sr
@@ -667,25 +586,25 @@
                 else:
                     print("Asig.envelope error: ts not sorted")
                     return self
-                given_ts = ts  
+                given_ts = ts
             if nsteps != self.samples:
                 interp_fn = scipy.interpolate.interp1d(given_ts, amps, kind=kind)
                 sig_new = self.sig * interp_fn(np.linspace(0, duration, self.samples))**curve  # ToDo: curve segmentwise!!!
         return Asig(sig_new, self.sr, label=self.label+"_enveloped")
-    
+
     def adsr(self, att=0, dec=0.1, sus=0.7, rel=0.1, curve=1, kind='linear'):
         dur = self.get_duration()
-        return self.envelope( [0, 1, sus, sus, 0], [0, att, att+dec, dur-rel, dur], 
+        return self.envelope( [0, 1, sus, sus, 0], [0, att, att+dec, dur-rel, dur],
                                 curve=curve, kind=kind)
 
     def window(self, win='triang', **kwargs):
         if not win:
             return self
         winstr = win
-        if type(winstr)==tuple: 
+        if type(winstr)==tuple:
             winstr = win[0]
         return Asig(self.sig*scipy.signal.get_window(win, self.samples, **kwargs), self.sr, label=self.label+"_"+winstr)
-    
+
     def window_op(self, nperseg=64, stride=32, win=None, fn='rms', pad='mirror'):
         centerpos = np.arange(0, self.samples, stride)
         nsegs = len(centerpos)
@@ -700,8 +619,8 @@
             else: # assume fn to be a function on Asig
                 res[i] = fn(self[i0:i1])
         return Asig(np.array(res), sr=self.sr//stride, label='window_oped')
-    
-    def overlap_add(self, nperseg=64, stride_in=32, stride_out=32, jitter_in=None, jitter_out=None, 
+
+    def overlap_add(self, nperseg=64, stride_in=32, stride_out=32, jitter_in=None, jitter_out=None,
                     win=None, pad='mirror'):
         # TODO: check with multichannel ASigs
         # TODO: allow stride_in and stride_out to be arrays of indices
@@ -714,15 +633,15 @@
             if jitter_in: i0 += np.random.randint(jitter_in)
             i1 = i0 + nperseg
             if i0 < 0: i0 = 0  # TODO: correct left zero padding!!!
-            if i1 >= self.samples: 
+            if i1 >= self.samples:
                 i1 = self.samples-1  # ToDo: correct right zero padding!!!
             pos = io
             if jitter_out: pos += np.random.randint(jitter_out)
-            res.add(self[i0:i1].window(win).sig, pos=pos) 
+            res.add(self[i0:i1].window(win).sig, pos=pos)
             io += stride_out
             ii += stride_in
         return res
-    
+
     def to_spec(self):
         return Aspec(self)
 
@@ -736,9 +655,9 @@
         frq, Y = self.spectrum()
         plt.subplot(211)
         plt.plot(frq, np.abs(Y), **kwargs)
-        plt.xlabel('freq (Hz)') 
+        plt.xlabel('freq (Hz)')
         plt.ylabel('|F(freq)|')
-        plt.subplot(212) 
+        plt.subplot(212)
         self._['lines'] = plt.plot(frq, np.angle(Y), 'b.', markersize=0.2)
         return self
 
@@ -746,7 +665,7 @@
         freqs, times, Sxx = scipy.signal.spectrogram(self.sig, self.sr, *argv, **kvarg)
         return freqs, times, Sxx
 
-    def size(self): 
+    def size(self):
         # return samples and length in time:
         return self.sig.shape, self.sig.shape[0]/self.sr
 
@@ -757,16 +676,16 @@
 
     def custom(self, func, **kwargs):
         """
-            A custom function method. 
+            A custom function method.
         """
 
         func(self, **kwargs)
-        return self 
+        return self
 
 
 class Aspec:
     'audio spectrum class using rfft'
-    
+
     def __init__(self, x, sr=44100, label=None):
         if type(x) == Asig:
             self.sr = x.sr
@@ -776,7 +695,7 @@
             self.channels = x.channels
         elif type(x) == list or type(x) == np.ndarray:
             self.rfftspec = np.array(x)
-            self.sr = sr 
+            self.sr = sr
             self.samples = (len(x)-1)*2
             self.channels = 1
             if len(np.shape(x))>1:
@@ -785,9 +704,9 @@
             print("error: unknown initializer")
         if label:
             self.label = label
-        self.nr_freqs = self.samples//2+1 
+        self.nr_freqs = self.samples//2+1
         self.freqs = np.linspace(0, self.sr/2, self.nr_freqs)
-        
+
     def to_sig(self):
         return Asig(np.fft.irfft(self.rfftspec), sr=self.sr, label=self.label+'_2sig')
 
@@ -800,7 +719,7 @@
                 print("Aspec.weight error: len(weights)!=len(freqs)")
                 return self
             if all(freqs[i] < freqs[i+1] for i in range(len(freqs)-1)): # check if list is monotonous
-                if freqs[0] > 0: 
+                if freqs[0] > 0:
                     freqs = np.insert(np.array(freqs), 0, 0)
                     weights = np.insert(np.array(weights), 0, weights[0])
                 if freqs[-1] < self.sr/2:
@@ -809,29 +728,29 @@
             else:
                 print("Aspec.weight error: freqs not sorted")
                 return self
-            given_freqs = freqs  
+            given_freqs = freqs
         if nfreqs != self.nr_freqs:
             interp_fn = scipy.interpolate.interp1d(given_freqs, weights, kind=kind)
             rfft_new = self.rfftspec * interp_fn(self.freqs)**curve  # ToDo: curve segmentwise!!!
         else:
             rfft_new = self.rfftspec * weights**curve
         return Aspec(rfft_new, self.sr, label=self.label+"_weighted")
-            
+
     def plot(self, fn=np.abs, **kwargs):
         plt.plot(self.freqs, fn(self.rfftspec), **kwargs)
-        plt.xlabel('freq (Hz)') 
+        plt.xlabel('freq (Hz)')
         plt.ylabel(f'{fn.__name__}(freq)')
-        
+
     def __repr__(self):
-        return "Aspec('{}'): {} x {} @ {} Hz = {:.3f} s".format(self.label, 
+        return "Aspec('{}'): {} x {} @ {} Hz = {:.3f} s".format(self.label,
             self.channels, self.samples, self.sr, self.samples/self.sr)
 
-#TODO, check with multichannel 
+#TODO, check with multichannel
 class Astft:
     'audio spectrogram (STFT) class'
 
-    def __init__(self, x, sr=None, label=None, window='hann', nperseg=256, 
-                noverlap=None, nfft=None, detrend=False, return_onesided=True, 
+    def __init__(self, x, sr=None, label=None, window='hann', nperseg=256,
+                noverlap=None, nfft=None, detrend=False, return_onesided=True,
                 boundary='zeros', padded=True, axis=-1):
         self.window = window
         self.nperseg = nperseg
@@ -846,7 +765,7 @@
             self.sr = x.sr
             if sr: self.sr = sr  # explicitly given sr overwrites Asig
             self.freqs, self.times, self.stft = scipy.signal.stft(x.sig, fs=self.sr, window=window,
-                nperseg=nperseg, noverlap=noverlap, nfft=nfft, detrend=detrend, 
+                nperseg=nperseg, noverlap=noverlap, nfft=nfft, detrend=detrend,
                 return_onesided=return_onesided, boundary=boundary, padded=padded, axis=axis)
             self.label = x.label+"_stft"
             self.samples = x.samples
@@ -854,7 +773,7 @@
         elif type(x) == np.ndarray and np.shape(x)>=2:
             self.stft = x
             self.sr = 44100
-            if sr: self.sr = sr 
+            if sr: self.sr = sr
             self.samples = (len(x)-1)*2
             self.channels = 1
             if len(np.shape(x))>2:
@@ -862,17 +781,17 @@
             # TODO: set other values, particularly check if self.times and self.freqs are correct
             self.ntimes, self.nfreqs, = np.shape(self.stft)
             self.times = np.linspace(0, (self.nperseg-self.noverlap)*self.ntimes/self.sr, self.ntimes)
-            self.freqs = np.linspace(0, self.sr//2, self.nfreqs) 
+            self.freqs = np.linspace(0, self.sr//2, self.nfreqs)
         else:
             print("error: unknown initializer or wrong stft shape ")
         if label:
             self.label = label
-        
+
     def to_sig(self, **kwargs):
         """ create signal from stft, i.e. perform istft, kwargs overwrite Astft values for istft
         """
         for k in ['sr', 'window', 'nperseg', 'noverlap', 'nfft', 'input_onesided', 'boundary']:
-            if k in kwargs.keys(): 
+            if k in kwargs.keys():
                 kwargs[k] = self.__getattribute__(k)
 
         if 'sr' in kwargs.keys():
@@ -881,18 +800,18 @@
 
         _, sig = scipy.signal.istft(self.stft, **kwargs)  # _ since 1st return value 'times' unused
         return Asig(sig, sr=self.sr, label=self.label+'_2sig')
-            
+
     def plot(self, fn = lambda x: x):
         plt.pcolormesh(self.times, self.freqs, fn(np.abs(self.stft)))
         plt.colorbar()
         return self
-        
+
     def __repr__(self):
-        return "Astft('{}'): {} x {} @ {} Hz = {:.3f} s".format(self.label, 
+        return "Astft('{}'): {} x {} @ {} Hz = {:.3f} s".format(self.label,
             self.channels, self.samples, self.sr, self.samples/self.sr)
 
 
-# global pya.startup() and shutdown() fns 
+# global pya.startup() and shutdown() fns
 def startup(**kwargs):
     Aserver.startup_default_server(**kwargs)
 
@@ -920,12 +839,12 @@
             Aserver.default.quit()
             del(Aserver.default)
             Aserver.default = None
-        else: 
+        else:
             print("Aserver:shutdown_default_server: no default_server to shutdown")
 
     """
-    Aserver manages an pyaudio stream, using its aserver callback 
-    to feed dispatched signals to output at the right time 
+    Aserver manages an pyaudio stream, using its aserver callback
+    to feed dispatched signals to output at the right time
     """
     def __init__(self, sr=44100, bs=256, device=1, channels=2, format=pyaudio.paFloat32):
         self.sr = sr
@@ -960,7 +879,7 @@
 
     def __repr__(self):
         state = False
-        if self.pastream: 
+        if self.pastream:
             state = self.pastream.is_active()
         return f"AServer: sr: {self.sr}, blocksize: {self.bs}, Stream Active: {state}"
 
@@ -970,13 +889,12 @@
             print("Aserver:boot: already running...")
             return -1
         self.pastream = self.pa.open(format=self.format, channels=self.channels, rate=self.sr,
-            input=False, output=True, frames_per_buffer=self.bs, 
+            input=False, output=True, frames_per_buffer=self.bs,
             output_device_index=self.device, stream_callback=self._play_callback)
         self.boot_time = time.time()
         self.block_time = self.boot_time
         self.block_cnt = 0
         self.pastream.start_stream()
-<<<<<<< HEAD
         return self
 
     def quit(self):
@@ -984,7 +902,7 @@
         if not self.pastream.is_active():
             print("Aserver:quit: stream not active")
             return -1
-        try: 
+        try:
             self.pastream.stop_stream()
             self.pastream.close()
         except AttributeError:
@@ -996,7 +914,7 @@
         self.pa.terminate()
 
     def play(self, asig, onset=0, out=0, **kwargs):
-        """dispatch asigs or arrays for given onset"""        
+        """dispatch asigs or arrays for given onset"""
         if out<0:
             print("Aserver:play: illegal out<0")
             return
@@ -1015,7 +933,7 @@
         # in: [:nchn] out: [out:out+nchn]
         if id(asig) == sigid:
             asig = copy.copy(asig)
-        if len(asig.sig.shape) == 1: 
+        if len(asig.sig.shape) == 1:
             asig.sig = asig.sig.reshape(asig.samples, 1)
         asig.sig = asig.sig[:,:nchn].reshape(asig.samples, nchn)
         asig.channels = nchn
@@ -1035,66 +953,6 @@
         if len(self.srv_asigs) == 0 or self.srv_onsets[0] > tnow:  # to shortcut computing
             return (self.empty_buffer, pyaudio.paContinue)
 
-=======
-        return self
-
-    def quit(self):
-        """Aserver quit server: stop stream and terminate pa"""
-        if not self.pastream.is_active():
-            print("Aserver:quit: stream not active")
-            return -1
-        try: 
-            self.pastream.stop_stream()
-            self.pastream.close()
-        except AttributeError:
-            print ("No stream...")
-        print ("Aserver stopped.")
-        self.pastream = None
-
-    def __del__(self):
-        self.pa.terminate()
-
-    def play(self, asig, onset=0, out=0, **kwargs):
-        """dispatch asigs or arrays for given onset"""        
-        if out<0:
-            print("Aserver:play: illegal out<0")
-            return
-        sigid = id(asig)  # for copy check
-        if asig.sr != self.sr:
-            asig = asig.resample(self.sr)
-        if onset < 1e6:
-            onset = time.time() + onset
-        idx = np.searchsorted(self.srv_onsets, onset)
-        self.srv_onsets.insert(idx, onset)
-        if asig.sig.dtype != self.dtype:
-            if id(asig) == sigid: asig = copy.copy(asig)
-            asig.sig = asig.sig.astype(self.dtype)
-        # copy only relevant channels...
-        nchn = min(asig.channels, self.channels - out) # max number of copyable channels
-        # in: [:nchn] out: [out:out+nchn]
-        if id(asig) == sigid:
-            asig = copy.copy(asig)
-        if len(asig.sig.shape) == 1: 
-            asig.sig = asig.sig.reshape(asig.samples, 1)
-        asig.sig = asig.sig[:,:nchn].reshape(asig.samples, nchn)
-        asig.channels = nchn
-        # so now in callback safely copy to out:out+asig.sig.shape[1]
-        self.srv_asigs.insert(idx, asig)
-        self.srv_curpos.insert(idx, 0)
-        self.srv_outs.insert(idx, out)
-        return self
-
-    def _play_callback(self, in_data, frame_count, time_info, flag):
-        """callback function, called from pastream thread when data needed"""
-        tnow = self.block_time
-        self.block_time += self.block_duration
-        self.block_cnt += 1
-        self.timejitter = time.time() - self.block_time  # just curious - not needed but for time stability check
-
-        if len(self.srv_asigs) == 0 or self.srv_onsets[0] > tnow:  # to shortcut computing
-            return (self.empty_buffer, pyaudio.paContinue)
-
->>>>>>> d83d2b56
         data = np.zeros((self.bs, self.channels), dtype=self.dtype)
         # iterate through all registered asigs, adding samples to play
         dellist = [] # memorize completed items for deletion
@@ -1121,160 +979,4 @@
             del(self.srv_onsets[i])
             del(self.srv_curpos[i])
             del(self.srv_outs[i])
-<<<<<<< HEAD
-        return (data * (self.range * self.gain), pyaudio.paContinue)
-=======
-        return (data * (self.range * self.gain), pyaudio.paContinue)
-
-# class Aserver(PyaudioStream):
-#     """
-#     Aserver is a always on stream, so allow asig being sent 
-#     """
-#     def __init__(self, bs=256, sr=44100, device_index=1):
-#         PyaudioStream.__init__(self, bs, sr, device_index)
-#         self.outputChannels = self.maxOutputChannels # Make sure the output channels match the device max output
-#         self.emptybuffer = np.zeros(self.chunk * self.outputChannels).astype(np.int16)
-#         self.streamStatus = False
-#         self.amp = 1.
-
-#     def _unifySR(self, asigs):
-#         """
-#         Check the sampling rate of each asig in the list, 
-#         if they are different, resample to the lowest sampling rate. 
-#         """
-#         srl = [s.sr for s in asigs]
-#         if srl.count(srl[0]) == len(srl):
-#             return asigs
-#         else:
-#             self.fs  = np.min(srl)
-#             for i in range(len(srl)): # resample asig that is > smallest sr. 
-#                 if asigs[i].sr != self.fs:
-#                     asigs[i] = asigs[i].resample(self.fs)
-#             return asigs
-
-#     def open_stream(self):
-#         """
-#             Only the server. It will have a constant callback
-#         """
-#         try:  
-#             self.serverStream.stop_stream()
-#             self.serverStream.close()
-#         except AttributeError:
-#             pass
-#         self.streamStatus = True
-#         self.dataflag = False
-#         self.frame_count = 0
-#         self.len = -1 
-#         self.serverStream = self.pa.open(
-#             format = self.audioformat,
-#             channels = self.outputChannels, 
-#             rate = self.fs,
-#             input = False,
-#             output = True,
-#             output_device_index=self.outputIdx,
-#             frames_per_buffer = self.chunk,
-#             stream_callback=self._stream_callback
-#            )
-#         self.serverStream.start_stream()
-#         return self
-        
-#     def _stream_callback(self, in_data, frame_count, time_info, flag):  
-#         """
-#             Callback functions: 
-#             #TODO: maybe clean up the memory once the playback is finished. 
-#         """
-
-#         if (self.framecount < self.len):
-#             out_data = (self.play_data[self.framecount] * self.amp).astype(np.int16)
-#             # out_data = self.play_data[self.framecount]
-#             self.framecount +=1
-
-
-#         else:
-#             out_data = self.emptybuffer
-#         return bytes(out_data), pyaudio.paContinue
-
-#     """
-#         This method is not generic as it only works with asig. It is better with retrive all necessary info (sig, shape, sr, etc.)
-#         on the pya level. So that Soundserver class does not depend on pya.
-#     """
-
-#     def play(self, onset, asiglist):
-#     #     thrd = threading.Thread(target = self.playThread, kwargs=dict(onset=onset,siglist=siglist))
-#     #     thrd.start()
-
-#     # def playThread(self, onset, siglist):
-#     #     # self.openstream()
-#         """
-#             Play sequence: 
-#                 onset: a list of timestamp for each sound to be play 
-#             #TODO, currently, a new play will reset the entire playback. Maybe do this in a thread 
-#         """
-#         if len(onset) != len(asiglist):
-#             raise AssertionError("Size of onset and signal lists need to be the same.")
-#         asigs = self._unifySR(asiglist) # Check if any difference in sampling rates
-#         sig = self._mixing(onset, asigs) # At this level, things are just signals. 
-#         sig = self.toInt16(sig)
-#         sig_long = sig.reshape(sig.shape[0]*sig.shape[1]) if self.outputChannels > 1 else sig # Long format is only for multichannel
-#         self.play_data = self.make_chunk(sig_long, self.chunk*self.outputChannels)
-#         self.frame_count = 0
-#         self.len = len(self.play_data)
-#         return self
-
-#     def _mixing(self, onset, sig):
-#         """
-#             What is the quickest way to blend all sigles. 
-#             1. mono signal needs to be scale to whatever 
-#         """
-#         # maxlen only need to be check on one channel. 
-#         maxlen = np.max([o + len(s.sig) for o, s in zip(onset, sig)])
-#         # result =  np.zeros(maxlen) # This is wrong for multichannels. 
-#         sig_scaled = [self._scale2channels(s) for s in sig]
-#         result = np.zeros(shape = (maxlen, self.outputChannels))
-#         for i in range(len(onset)):
-#             result[onset[i]:onset[i] + len(sig_scaled[i]), :] += sig_scaled[i]
-#         return result
-
-#     def volume(self, amp = None, db = None):
-#         if db:  # overwrites amp
-#             self.amp = dbamp(db)
-#         elif not amp: # default 1 if neither is given
-#             self.amp = 1
-#         else:
-#             self.amp = amp
-#         return self
-
-
-#     def _scale2channels(self, asig):
-#         """
-#             Convert asig to the output channels.:
-#             -> scale mono to outputchannels evenly
-#             -> reduce larger signal by slicing to match outpuchannels
-#             -> pad smaller signal with zero channel
-#             This makes sure every signal 
-#         """
-#         if asig.channels == self.outputChannels:
-#             return asig.sig# Dont do anything
-#         elif asig.channels == 1:
-#             y = np.repeat(asig.sig, self.outputChannels).reshape((-1, self.outputChannels))
-#             return y 
-#         elif asig.channels > self.outputChannels:
-#             y = asig.sig[:,:self.outputChannels] 
-#             return y
-#         elif asig.channels < self.outputChannels:
-#             y = np.zeros(shape = (len(asig.sig), self.outputChannels))
-#             y[:,:asig.channels] = asig.sig
-#             return y 
-
-#     def close_server(self):
-#         try: # To prevent self.playStream not created before stop button pressed
-#             self.serverStream.stop_stream()
-#             self.serverStream.close()
-#             self.streamStatus = False
-#             print ("Play Stream Stopped. ")
-#         except AttributeError:
-#             print ("No stream, stop button did nothing. ")
-
-#     def __repr__(self):
-#         return f"AServer: sr: {self.fs}, Buffer Size: {self.chunk}, Stream Active: {self.streamStatus}"
->>>>>>> d83d2b56
+        return (data * (self.range * self.gain), pyaudio.paContinue)