"""Contains the classes Asig Aspec and later Astft,
to enable sample-precise audio coding with numpy/scipy/python
for multi-channel audio processing & sonification
"""

import copy
import time

import matplotlib.pyplot as plt
import numpy as np
import scipy.interpolate
import scipy.signal
from scipy.fftpack import fft, fftfreq, ifft
from scipy.io import wavfile
import pyaudio
from .pyaudiostream import PyaudioStream

from .helpers import ampdb, linlin, dbamp, timeit



class Asig:
    'audio signal class'
    def __init__(self, sig, sr=44100, label="", channels=1, cn=None):
        self.sr = sr
        self._ = {}  # dictionary for further return values
        self.channels = channels
        if isinstance(sig, str):
            self.load_wavfile(sig)
        elif isinstance(sig, int):  # sample length
            if self.channels==1:
                self.sig = np.zeros(sig)
            else:
                self.sig = np.zeros((sig, self.channels))
        elif isinstance(sig, float): # if float interpret as duration
            if self.channels==1:
                self.sig = np.zeros(int(sig*sr))
            else:
                self.sig = np.zeros((int(sig*sr), self.channels))
        else:
            self.sig = np.array(sig)
            try:
                self.channels = self.sig.shape[1]
            except IndexError:
                self.channels = 1
        self.samples = np.shape(self.sig)[0]
        self.label = label
        self.device = 1
        # make a copy for any processing events e.g. (panning, filtering)
        # that needs to process the signal without permanent change.
        self.sig_copy = self.sig.copy() # It takes around 100ms to copy a 17min audio at 44.1khz
        self.cn = cn
        self._set_col_names()


    def load_wavfile(self, fname):
        # Discuss to change to float32 .
        self.sr, self.sig = wavfile.read(fname) # load the sample data
        if self.sig.dtype == np.dtype('int16'):
            self.sig = self.sig.astype('float32')/32768
            try:
                self.channels = self.sig.shape[1]
            except IndexError:
                self.channels = 1
        elif self.sig.dtype != np.dtype('float32'):
            self.sig = self.sig.astype('float32')
            try:
                self.channels = self.sig.shape[1]
            except IndexError:
                self.channels = 1
        else:
            print("load_wavfile: TODO: add format")

        # ToDo: set channels here

    def save_wavfile(self, fname="asig.wav", dtype='float32'):
        if dtype == 'int16':
            data = (self.sig*32767).astype('int16')
        elif dtype == 'int32':
            data = (self.sig*2147483647).astype('int32')
        elif dtype == 'uint8':
            data = (self.sig*127 + 128).astype('uint8')
        elif dtype == 'float32':
            data = self.sig.astype('float32')
        wavfile.write(fname, self.sr, data)
        return self

    def _set_col_names(self):
        # Problem is by doing that generating a new instance will no longer preserve cn.
        if self.cn is None:
            pass
        else:
            if type(self.cn[0]) is str:
                self.col_name = {self.cn[i]: i for i in range(len(self.cn))}
            else:
                raise TypeError("column names need to be a list of strings")

    def __getitem__(self, index):
        """
            Here are all the possibility: 
            index is slice, int, list, tuple, 
            1. int can be directly self.sig[index] (else condition )
            2. slice needs to take into account of step for resampling. 
            3. list: integer can self.sig[index]; string will subset by colname
            4. Tuple:
                same as 1,2,3 for both row and column. 
        """
        if isinstance(index, int):
            return Asig(self.sig[index], self.sr, label=self.label+'_arrayindexed', cn=self.cn)
        elif isinstance(index, list):
            # This doesn't take into acount of str yet
            if isinstance(index[0], str):
                col_idx = [self.col_name.get(s) for s in index]
                return Asig(self.sig[:, col_idx], self.sr, label=self.label+'_arrayindexed', cn=self.cn)
            else:
                return Asig(self.sig[index], self.sr, label=self.label+'_arrayindexed', cn=self.cn)
        elif isinstance(index, slice):
            start, stop, step = index.indices(len(self.sig))    # index is a slice
    
            return Asig(self.sig[index], sr = int(self.sr/abs(step)), label= self.label+"_sliced", cn = self.cn)
        elif isinstance(index, tuple):
            # if row is slice, need to take care of 
            if isinstance(index[0], slice):
                start, stop, step = index[0].indices(len(self.sig))
                sr = int(self.sr/abs(step))
            else:
                sr = self.sr
            if isinstance (index[1], slice):
                return Asig(self.sig[index[0], index[1]], sr = sr, label=self.label+'_arrayindexed', cn=self.cn)
            elif type(index[1]) is list and type(index[1][0]) is str:
                col_idx = [self.col_name.get(s) for s in index[1]]
<<<<<<< HEAD
                return Asig(self.sig[index[0], col_idx], self.sr, label=self.label+'_arrayindexed', cn=self.cn)
            elif isinstance(index[1], str):
                col = self.col_name.get(index[1])
                return Asig(self.sig[index[0], col], self.sr, label=self.label+'_arrayindexed', cn=self.cn[col])
=======
                return Asig(self.sig[index[0], col_idx], sr = sr, label=self.label+'_arrayindexed', cn=self.cn)
            elif type(index[1] is str):
                return Asig(self.sig[index[0], self.col_name.get(index[1])], sr = sr, label=self.label+'_arrayindexed', cn=self.cn)
>>>>>>> 0fd3de9e
            else:
                return Asig(self.sig[index], sr = sr, label=self.label+'_arrayindexed', cn=self.cn)
        else:
            # return Asig(self.sig[index], self.sr, label=self.label+'_arrayindexed', cn=self.cn)
            raise TypeError("index must be int, array, or slice")




    #TODO: this method is not checked with multichannels.
    def tslice(self, *tidx):
        if len(tidx) == 1: # stop
            sl = slice(0, tidx[0]*self.sr)
        elif len(tidx) == 2: # start and stop:
            sl = slice(int(tidx[0]*self.sr), int(tidx[1]*self.sr))
        else:
            sl = slice(int(tidx[0]*self.sr), int(tidx[1]*self.sr), tidx[2])
        return Asig(self.sig[sl], self.sr, self.label+"_tsliced", cn=self.cn)

    # def resample(self, target_sr=44100, rate=1, kind='linear'):
    #     # This only work for single channel.
    #     times = np.arange(self.samples )/self.sr

    #     interp_fn = scipy.interpolate.interp1d(times, self.sig, kind=kind,
    #                 assume_sorted=True, bounds_error=False, fill_value=self.sig[-1])
    #     tsel = np.arange(self.samples/self.sr * target_sr/rate)*rate/target_sr
    #     return Asig(interp_fn(tsel), target_sr, label=self.label+"_resampled")

    def resample(self, target_sr=44100, rate=1, kind='linear'):
        """
            Resample signal based on interpolation, can process multichannel
        """
        times = np.arange(self.samples )/self.sr
        tsel = np.arange(np.floor(self.samples/self.sr * target_sr/rate))*rate/target_sr
        if self.channels == 1:
            interp_fn = scipy.interpolate.interp1d(times, self.sig, kind=kind,
                    assume_sorted=True, bounds_error=False, fill_value=self.sig[-1])
            return Asig(interp_fn(tsel), target_sr, label=self.label+"_resampled", cn=self.cn)
        else:
            new_sig = np.ndarray(shape = (int(self.samples/self.sr * target_sr/rate) , self.channels))
            for i in range(self.channels):
                interp_fn = scipy.interpolate.interp1d(times, self.sig[:,i], kind=kind,
                        assume_sorted=True, bounds_error=False, fill_value=self.sig[-1, i])
                new_sig[:, i] = interp_fn(tsel)
            return Asig(new_sig, target_sr, label=self.label+"_resampled", cn=self.cn)

    def play(self, rate=1, **kwargs):
        """
        Play Asig audio via Aserver, using Aserver.default (if existing)
        kwargs are propagated to Aserver:play (onset=0, out=0)
        IDEA/ToDo: allow to set server='stream' to create
          which terminates when finished using pyaudiostream
        """
        if 'server' in kwargs.keys():
            s = kwargs['server']
        else:
            s = Aserver.default
        if not isinstance(s, Aserver):
            print("Asig.play: error: no default server running, nor server arg specified.")
            return
        if rate == 1 and self.sr == s.sr:
            asig = self
            print(asig)
        else:
            asig = self.resample(s.sr, rate)
            print(asig)
        s.play(asig, **kwargs)
        return self

    # def stop(self):
    #     """
    #         Stop playing: oops, if played via Aserver that's more difficult...
    #     """
    #     try:
    #         self._['play'].audiostream.stopPlaying()
    #     except KeyError:
    #         print ("No play no stop, nothing happened.")
    #     return self

    # def stop(self):
    #     """
    #         Stop playing
    #     """
    #     try:
    #         self._['play'].audiostream.stopPlaying()
    #     except KeyError:
    #         print ("No play no stop, nothing happened.")
    #     return self

    @timeit
    def route(self, out=0):
        """
            Route the signal to n channel starting with out (type int):
                out = 0: does nothing as the same signal is being routed to the same position
                out > 0: move the first channel of self.sig to out channel, other channels follow
                out < 0: negative slicing, if overslicing, do nothing.
        """

        if type(out) is int:
            if out == 0:  #If 0 do nothing.
                return self
            elif out > 0:
                # not optimized method here
                new_sig = np.zeros((self.samples, out + self.channels))
                new_sig[:, out:out + self.channels] = self.sig_copy
                return Asig(new_sig, self.sr, label=self.label+'_routed', cn=self.cn)

            elif out < 0 and -out < self.channels :
                new_sig = self.sig_copy[:, -out:]
                return Asig(new_sig, self.sr, label=self.label+'_routed', cn=self.cn)
            else:
                print ("left shift over the total channel, nothing happened")
                return self

        elif type(out) is list:
            """
                Several possibilities here:
                    1. sig is mono:
                        convert to multi channels and apply gain.
                    2. sig's channels equals pan size
                    3. sig's channels > pan size and
                    4. sig's channels < pan size
                Dont permanently change self.sig
            """
            if np.max(out) > 1 or np.min(out) < 0.:
                print ("Warning: list value should be between 0 ~ 1.")
            if self.channels == 1: # if mono sig.
                new_sig = self.mono2nchanel(self.sig_copy, len(out))
                new_sig *= out # apply panning.
            elif self.channels == len(out):
                new_sig = self.sig_copy * out
            else:
                raise ValueError ("pan size and signal channels don't match")
            return Asig(new_sig, self.sr, label=self.label+'_routed', cn=self.cn)
        else:
            raise TypeError("Argument needs to be a list of 0 ~ 1.")

    @timeit
    def to_mono(self, blend):
        """
            Blend multichannel: if mono signal do nothing.
            [0.33, 0.33, 0,33] blend a 3-chan sigal to a mono signal with 0.33x each

            np.sum is the main computation here. Not much can be done to make it faster.
        """

        if self.channels == 1:
            print ("Warning: signal is already mono")
            return self

        if len(blend) != self.channels:
            print ("Error: blend should have the same length as channels")
            return self
        else:
            sig = np.sum(self.sig_copy * blend, axis = 1)
            return Asig(sig, self.sr, label=self.label+'_blended', cn=self.cn)

    @timeit
    def to_stereo(self, blend):
        """
            Blend any channel of signal to stereo.
        """
        left = blend[0]; right = blend[1]
        # [[0.1,0.2,03], [0.4,0.5,0.6]]
        if self.channels == 1:
            left_sig = self.sig_copy * left; right_sig = self.sig_copy * right
            sig = np.stack((left_sig,right_sig), axis = 1)
            return Asig(sig, self.sr, label=self.label+'_to_stereo', cn=self.cn)

        if len(left) == self.channels and len(right) == self.channels:

            left_sig = np.sum(self.sig_copy * left, axis = 1)
            right_sig = np.sum(self.sig_copy * right, axis = 1)
            sig = np.stack((left_sig,right_sig), axis = 1)
            return Asig(sig, self.sr, label=self.label+'_to_stereo', cn=self.cn)
        else:
            print ("Error: blend needs to be a list of left and right mix, e.g [[0.4],[0.5]], each element needs to match the channel size")
            return self

    @timeit
    def rewire(self, dic):
        """
            rewire channels:
            {(0, 1): 0.5}: move channel 0 to 1 then reduce gain to 0.5
        """
        max_ch  = max(dic, key=lambda x: x[1])[1] # Find what the largest channel in the newly rewired is .

        if max_ch > self.channels :
            new_sig = np.zeros((self.samples, max_ch))
            new_sig[:, :self.channels] = self.sig_copy
        else:
            new_sig = self.sig

        for i, k in enumerate(dic):
            new_sig[k[1]] = self.sig_copy[k[0]] * i

        return Asig(new_sig, self.sr, label=self.label+'_rewire', cn=self.cn)


    @timeit
    def pan2(self,  pan = 0.):
        """
            pan2 only creates output in stereo, mono will be copy to stereo, stereo works as it should,
            larger channel signal will only has 0 and 1 being changed.
            panning is based on constant power panning.

            # gain multiplication is the main computation cost.
        """
        pan = float(pan)
        if type(pan) is float:
            # Stereo panning.
            if pan <= 1. and pan >= -1.:
                angle = linlin(pan, -1, 1, 0, np.pi/2.)
                gain = [np.cos(angle), np.sin(angle)]
                if self.channels == 1:
                    newsig = np.repeat(self.sig_copy, 2)# This is actually quite slow
                    newsig_shape = newsig.reshape(-1, 2) * gain
                    return Asig(newsig_shape, self.sr, label=self.label+"_pan2ed", channels = 2, cn=self.cn)
                else:
                    self.sig_copy[:,:2] *= gain
                    return Asig(newsig, self.sr, label=self.label+"_pan2ed", cn=self.cn)
            else:
                print ("Warning: Scalar panning need to be in the range -1. to 1. nothing changed.")
                return self


    def overwrite(self, sig, sr = None):
        """
        Overwrite the sig with new signal, then readjust the shape.
        """
        self.sig = sig
        try:
            self.channels = self.sig.shape[1]
        except IndexError:
            self.channels = 1
        self.samples = len(self.sig)
        return self

    # This is the original method via simpleaudio
    # def play(self, rate=1, block=False):
    #     if not self.sr in [8000, 11025, 22050, 44100, 48000]:
    #         print("resample as sr is exotic")
    #         self._['play'] = self.resample(44100, rate).play(block=block)['play']
    #     else:
    #         if rate is not 1:
    #             print("resample as rate!=1")
    #             self._['play'] = self.resample(44100, rate).play(block=block)['play']
    #         else:
    #             self._['play'] = play(self.sig, self.channels, self.sr, block=block)
    #     return self

    def norm(self, norm=1, dcflag=False):
        if dcflag:
            self.sig = self.sig - np.mean(self.sig, 0)
        if norm <= 0:  # take negative values as level in dB
            norm = dbamp(norm)
        self.sig = norm * self.sig / np.max(np.abs(self.sig), 0)
        return self

    def gain(self, amp=None, db=None):
        if db:  # overwrites amp
            amp = dbamp(db)
        elif not amp: # default 1 if neither is given
            amp = 1
        return Asig(self.sig*amp, self.sr, label=self.label+"_scaled", cn=self.cn)

    def rms(self, axis=0):
        return np.sqrt(np.mean(np.square(self.sig), axis))

    def plot(self, fn=None, offset=0, scale=1, **kwargs):
        if fn:
            if fn=='db':
                fn=lambda x: np.sign(x) * ampdb((abs(x)*2**16 + 1))
            elif not callable(fn):
                print("Asig.plot: fn is neither keyword nor function")
                return self
            plot_sig = fn(self.sig)
        else:
            plot_sig = self.sig
        if offset==0 and scale==1:
            self._['plot'] = plt.plot(np.arange(0, self.samples)/self.sr, plot_sig, **kwargs)
        else:
            p = []
            ts = np.linspace(0, self.samples/self.sr, self.samples)
            for i, c in enumerate(self.sig.T):
                p.append(plt.plot(ts, i*offset + c*scale , **kwargs))
                plt.xlabel("time [s]")
                if self.cn: plt.text(0, (i+0.1)*offset, self.cn[i])
        return self

    def get_duration(self):
        return self.samples/self.sr

    def get_times(self):
        return np.linspace(0, (self.samples-1)/self.sr, self.samples) # timestamps for left-edge of sample-and-hold-signal

    def __repr__(self):
        return "Asig('{}'): {} x {} @ {} Hz = {:.3f} s".format(
            self.label, self.channels, self.samples, self.sr, self.samples/self.sr)

    def __mul__(self, other):
        if isinstance(other, Asig):
            return Asig(self.sig * other.sig, self.sr, label=self.label+"_multiplied", cn=self.cn)
        else:
            return Asig(self.sig * other, self.sr, label=self.label+"_multiplied", cn=self.cn)

    def __rmul__(self, other):
        if isinstance(other, Asig):
            return Asig(self.sig * other.sig, self.sr, label=self.label+"_multiplied", cn=self.cn)
        else:
            return Asig(self.sig * other, self.sr, label=self.label+"_multiplied", cn=self.cn)

    def __add__(self, other):
        if isinstance(other, Asig):
            return Asig(self.sig + other.sig, self.sr, label=self.label+"_added", cn=self.cn)
        else:
            return Asig(self.sig + other, self.sr, label=self.label+"_added", cn=self.cn)

    def __radd__(self, other):
        if isinstance(other, Asig):
            return Asig(self.sig + other.sig, self.sr, label=self.label+"_added", cn=self.cn)
        else:
            return Asig(self.sig + other, self.sr, label=self.label+"_added", cn=self.cn)

    #TODO not checked.
    def find_events(self, step_dur=0.001, sil_thr=-20, sil_min_dur=0.1, sil_pad=[0.001,0.1]):
        if self.channels>1:
            print("warning: works only with 1-channel signals")
            return -1
        step_samples = int(step_dur * self.sr)
        sil_thr_amp = dbamp(sil_thr)
        sil_flag = True
        sil_min_steps = int(sil_min_dur / step_dur)
        if type(sil_pad) is list:
            sil_pad_samples = [int(v*self.sr) for v in sil_pad]
        else:
            sil_pad_samples = (int(sil_pad * self.sr), )*2

        event_list = []
        for i in range(0, self.samples, step_samples):
            rms = self[i:i+step_samples].rms()
            if sil_flag:
                if rms > sil_thr_amp:  # event found
                    sil_flag = False
                    event_begin = i
                    sil_count = 0
                    continue
            else:
                event_end = i
                if rms < sil_thr_amp:
                    sil_count += 1
                else:
                    sil_count = 0  # reset if there is outlier non-silence
                if sil_count > sil_min_steps:  # event ended
                    event_list.append([
                        event_begin - sil_pad_samples[0],
                        event_end - step_samples * sil_min_steps + sil_pad_samples[1]])
                    sil_flag = True
        self._['events']= np.array(event_list)
        return self

    # TODO not checked.
    def select_event(self, index=None, onset=None):
        if not 'events' in self._:
            print('select_event: no events, return all')
            return self
        events = self._['events']
        if onset:
            index = np.argmin(np.abs(events[:,0]-onset*self.sr))
        if not index is None:
            beg, end = events[index]
            print(beg, end)
            return Asig(self.sig[beg:end], self.sr, label=self.label + f"event_{index}", cn=self.cn)
        print('select_event: neither index nor onset given: return self')
        return self

    # spectral segment into pieces - incomplete and unused
    # def find_events_spectral(self, nperseg=64, on_threshold=3, off_threshold=2, medfilt_order=15):
    #     tiny = np.finfo(np.dtype('float64')).eps
    #     f, t, Sxx = scipy.signal.spectrogram(self.sig, self.sr, nperseg=nperseg)
    #     env = np.mean(np.log(Sxx + tiny), 0)
    #     sp = np.mean(np.log(Sxx + tiny), 1)
    #     # ts = np.arange(self.samples)/self.sr
    #     envsig = np.log(self.sig**2 + 0.001)
    #     envsig = envsig - np.median(envsig)
    #     menv = scipy.signal.medfilt(env, medfilt_order) - np.median(env)
    #     ibeg = np.where( np.logical_and( menv[1:] > on_threshold, menv[:-1] < on_threshold) )[0]
    #     iend = np.where( np.logical_and( menv[1:] < off_threshold, menv[:-1] > off_threshold) )[0]
    #     return (np.vstack((t[ibeg], t[iend])).T*self.sr).astype('int32')

    def fade_in(self, dur=0.1, curve=1):
        nsamp = int(dur*self.sr)
        if nsamp>self.samples:
            nsamp = self.samples
            print("warning: Asig too short for fade_in - adapting fade_in time")
        return Asig(np.hstack((self.sig[:nsamp] * np.linspace(0, 1, nsamp)**curve, self.sig[nsamp:])),
                    self.sr, label=self.label+"_fadein", cn=self.cn)

    def fade_out(self, dur=0.1, curve=1):
        nsamp = int(dur*self.sr)
        if nsamp > self.samples:
            nsamp = self.samples
            print("warning: Asig too short for fade_out - adapting fade_out time")
        return Asig(np.hstack((self.sig[:-nsamp],
                               self.sig[-nsamp:] * np.linspace(1, 0, nsamp)**curve
                              )),
                    self.sr, label=self.label+"_fadeout", cn=self.cn)

    def iirfilter(self, cutoff_freqs, btype='bandpass', ftype='butter', order=4,
                    filter='lfilter', rp=None, rs=None):
        Wn = np.array(cutoff_freqs)*2/self.sr
        b, a = scipy.signal.iirfilter(order, Wn, rp=rp, rs=rs, btype=btype, ftype=ftype)
        y = scipy.signal.__getattribute__(filter)(b, a, self.sig)
        aout = Asig(y, self.sr, label=self.label+"_iir")
        aout._['b']= b
        aout._['a']= a
        return aout

    def plot_freqz(self, worN, **kwargs):
        w, h = scipy.signal.freqz(self._['b'], self._['a'], worN)
        plt.plot(w*self.sr/2/np.pi, ampdb(abs(h)), **kwargs)

    def add(self, sig, pos=None, amp=1, onset=None):
        if type(sig) == Asig:
            n = sig.samples
            sr = sig.sr
            sigar = sig.sig
            if sig.channels != self.channels:
                print("channel mismatch!")
                return -1
            if sr != self.sr:
                print("sr mismatch: use resample")
                return -1
        else:
            n = np.shape(sig)[0]
            sr = self.sr  # assume same sr as self
            sigar = sig
        if onset:   # onset overwrites pos, time has priority
            pos = int(onset*self.sr)
        if not pos:
            pos = 0  # add to begin if neither pos nor onset have been specified
        last = pos + n
        if last > self.samples:
            last = self.samples
            sigar = sigar[:last-pos]
        self.sig[pos:last] += amp*sigar
        return self

    def envelope(self, amps, ts=None, curve=1, kind='linear'):
        nsteps = len(amps)
        duration = self.samples/self.sr
        if nsteps == self.samples:
            sig_new = self.sig * amps**curve
        else:
            if not ts:
                given_ts = np.linspace(0, duration, nsteps)
            else:
                if nsteps != len(ts):
                    print("Asig.envelope error: len(amps)!=len(ts)")
                    return self
                if all(ts[i] < ts[i+1] for i in range(len(ts)-1)): # if list is monotonous
                    if ts[0] > 0: # if first t > 0 extend amps/ts arrays prepending item
                        ts = np.insert(np.array(ts), 0, 0)
                        amps = np.insert(np.array(amps), 0, amps[0])
                    if ts[-1] < duration: # if last t < duration append amps/ts value
                        ts = np.insert(np.array(ts), -1, duration)
                        amps = np.insert(np.array(amps), -1, amps[-1])
                else:
                    print("Asig.envelope error: ts not sorted")
                    return self
                given_ts = ts
            if nsteps != self.samples:
                interp_fn = scipy.interpolate.interp1d(given_ts, amps, kind=kind)
                sig_new = self.sig * interp_fn(np.linspace(0, duration, self.samples))**curve  # ToDo: curve segmentwise!!!
        return Asig(sig_new, self.sr, label=self.label+"_enveloped", cn=self.cn)

    def adsr(self, att=0, dec=0.1, sus=0.7, rel=0.1, curve=1, kind='linear'):
        dur = self.get_duration()
        return self.envelope( [0, 1, sus, sus, 0], [0, att, att+dec, dur-rel, dur],
                                curve=curve, kind=kind)

    def window(self, win='triang', **kwargs):
        if not win:
            return self
        winstr = win
        if type(winstr)==tuple:
            winstr = win[0]
        return Asig(self.sig*scipy.signal.get_window(win, self.samples, **kwargs),
            self.sr, label=self.label+"_"+winstr, cn=self.cn)

    def window_op(self, nperseg=64, stride=32, win=None, fn='rms', pad='mirror'):
        centerpos = np.arange(0, self.samples, stride)
        nsegs = len(centerpos)
        res = np.zeros((nsegs, ))
        for i, cp in enumerate(centerpos):
            i0 = cp - nperseg//2
            i1 = cp + nperseg//2
            if i0 < 0: i0=0   # ToDo: correct padding!!!
            if i1 >= self.samples: i1=self.samples-1  # ToDo: correct padding!!!
            if isinstance(fn, str):
                res[i] = self[i0:i1].window(win).__getattribute__(fn)()
            else: # assume fn to be a function on Asig
                res[i] = fn(self[i0:i1])
        return Asig(np.array(res), sr=self.sr//stride, label='window_oped', cn=self.cn)

    def overlap_add(self, nperseg=64, stride_in=32, stride_out=32, jitter_in=None, jitter_out=None,
                    win=None, pad='mirror'):
        # TODO: check with multichannel ASigs
        # TODO: allow stride_in and stride_out to be arrays of indices
        # TODO: add jitter_in, jitter_out parameters to reduce spectral ringing effects
        res = Asig(np.zeros((self.samples//stride_in*stride_out, )), sr=self.sr,
                label=self.label+'_ola', cn=self.cn)
        ii = 0
        io = 0
        for _ in range(self.samples//stride_in):
            i0 = ii - nperseg//2
            if jitter_in: i0 += np.random.randint(jitter_in)
            i1 = i0 + nperseg
            if i0 < 0: i0 = 0  # TODO: correct left zero padding!!!
            if i1 >= self.samples:
                i1 = self.samples-1  # ToDo: correct right zero padding!!!
            pos = io
            if jitter_out: pos += np.random.randint(jitter_out)
            res.add(self[i0:i1].window(win).sig, pos=pos)
            io += stride_out
            ii += stride_in
        return res

    def to_spec(self):
        return Aspec(self)

    def spectrum(self):
        nrfreqs = self.samples//2 + 1
        frq = np.linspace(0, 0.5*self.sr, nrfreqs) # one sides frequency range
        Y = fft(self.sig)[:nrfreqs]  # / self.samples
        return frq, Y

    def plot_spectrum(self, **kwargs):
        frq, Y = self.spectrum()
        plt.subplot(211)
        plt.plot(frq, np.abs(Y), **kwargs)
        plt.xlabel('freq (Hz)')
        plt.ylabel('|F(freq)|')
        plt.subplot(212)
        self._['lines'] = plt.plot(frq, np.angle(Y), 'b.', markersize=0.2)
        return self

    def spectrogram(self, *argv, **kvarg):
        freqs, times, Sxx = scipy.signal.spectrogram(self.sig, self.sr, *argv, **kvarg)
        return freqs, times, Sxx

    def size(self):
        # return samples and length in time:
        return self.sig.shape, self.sig.shape[0]/self.sr

    def mono2nchanel(self, x , chan):
        # Create multichannel signal from mono
        c = np.vstack([x]*chan)
        return c.transpose()

    def custom(self, func, **kwargs):
        """
            A custom function method.
        """

        func(self, **kwargs)
        return self


class Aspec:
    'audio spectrum class using rfft'

    def __init__(self, x, sr=44100, label=None, cn=None):
        self.cn = cn
        if type(x) == Asig:
            self.sr = x.sr
            self.rfftspec = np.fft.rfft(x.sig)
            self.label = x.label+"_spec"
            self.samples = x.samples
            self.channels = x.channels
            self.cn = x.cn
            if self.cn != cn:
                print("Aspec:init: given cn different from Asig cn: using Asig.cn")
        elif type(x) == list or type(x) == np.ndarray:
            self.rfftspec = np.array(x)
            self.sr = sr
            self.samples = (len(x)-1)*2
            self.channels = 1
            if len(np.shape(x))>1:
                self.channels = np.shape(x)[1]
        else:
            print("error: unknown initializer")
        if label:
            self.label = label
        self.nr_freqs = self.samples//2+1
        self.freqs = np.linspace(0, self.sr/2, self.nr_freqs)

    def to_sig(self):
        return Asig(np.fft.irfft(self.rfftspec), sr=self.sr, label=self.label+'_2sig', cn=self.cn)

    def weight(self, weights, freqs=None, curve=1, kind='linear'):
        nfreqs = len(weights)
        if not freqs:
            given_freqs = np.linspace(0, self.freqs[-1], nfreqs)
        else:
            if nfreqs != len(freqs):
                print("Aspec.weight error: len(weights)!=len(freqs)")
                return self
            if all(freqs[i] < freqs[i+1] for i in range(len(freqs)-1)): # check if list is monotonous
                if freqs[0] > 0:
                    freqs = np.insert(np.array(freqs), 0, 0)
                    weights = np.insert(np.array(weights), 0, weights[0])
                if freqs[-1] < self.sr/2:
                    freqs = np.insert(np.array(freqs), -1, self.sr/2)
                    weights = np.insert(np.array(weights), -1, weights[-1])
            else:
                print("Aspec.weight error: freqs not sorted")
                return self
            given_freqs = freqs
        if nfreqs != self.nr_freqs:
            interp_fn = scipy.interpolate.interp1d(given_freqs, weights, kind=kind)
            rfft_new = self.rfftspec * interp_fn(self.freqs)**curve  # ToDo: curve segmentwise!!!
        else:
            rfft_new = self.rfftspec * weights**curve
        return Aspec(rfft_new, self.sr, label=self.label+"_weighted")

    def plot(self, fn=np.abs, **kwargs):
        plt.plot(self.freqs, fn(self.rfftspec), **kwargs)
        plt.xlabel('freq (Hz)')
        plt.ylabel(f'{fn.__name__}(freq)')

    def __repr__(self):
        return "Aspec('{}'): {} x {} @ {} Hz = {:.3f} s".format(self.label,
            self.channels, self.samples, self.sr, self.samples/self.sr)

#TODO, check with multichannel
class Astft:
    'audio spectrogram (STFT) class'

    def __init__(self, x, sr=None, label=None, window='hann', nperseg=256,
                noverlap=None, nfft=None, detrend=False, return_onesided=True,
                boundary='zeros', padded=True, axis=-1, cn=None):
        self.window = window
        self.nperseg = nperseg
        self.noverlap =  noverlap
        self.nfft = nfft
        self.detrend = detrend
        self.return_onesided = return_onesided
        self.boundary = boundary
        self.padded = padded
        self.axis = axis
        self.cn = cn
        if type(x) == Asig:
            self.sr = x.sr
            if sr: self.sr = sr  # explicitly given sr overwrites Asig
            self.freqs, self.times, self.stft = scipy.signal.stft(x.sig, fs=self.sr, window=window,
                nperseg=nperseg, noverlap=noverlap, nfft=nfft, detrend=detrend,
                return_onesided=return_onesided, boundary=boundary, padded=padded, axis=axis)
            self.label = x.label+"_stft"
            self.samples = x.samples
            self.channels = x.channels
        elif type(x) == np.ndarray and np.shape(x)>=2:
            self.stft = x
            self.sr = 44100
            if sr: self.sr = sr
            self.samples = (len(x)-1)*2
            self.channels = 1
            if len(np.shape(x))>2:
                self.channels = np.shape(x)[2]
            # TODO: set other values, particularly check if self.times and self.freqs are correct
            self.ntimes, self.nfreqs, = np.shape(self.stft)
            self.times = np.linspace(0, (self.nperseg-self.noverlap)*self.ntimes/self.sr, self.ntimes)
            self.freqs = np.linspace(0, self.sr//2, self.nfreqs)
        else:
            print("error: unknown initializer or wrong stft shape ")
        if label:
            self.label = label

    def to_sig(self, **kwargs):
        """ create signal from stft, i.e. perform istft, kwargs overwrite Astft values for istft
        """
        for k in ['sr', 'window', 'nperseg', 'noverlap', 'nfft', 'input_onesided', 'boundary']:
            if k in kwargs.keys():
                kwargs[k] = self.__getattribute__(k)

        if 'sr' in kwargs.keys():
            kwargs['fs'] = kwargs['sr']
            del kwargs['sr']

        _, sig = scipy.signal.istft(self.stft, **kwargs)  # _ since 1st return value 'times' unused
        return Asig(sig, sr=self.sr, label=self.label+'_2sig', cn=self.cn)

    def plot(self, fn = lambda x: x):
        plt.pcolormesh(self.times, self.freqs, fn(np.abs(self.stft)))
        plt.colorbar()
        return self

    def __repr__(self):
        return "Astft('{}'): {} x {} @ {} Hz = {:.3f} s".format(self.label,
            self.channels, self.samples, self.sr, self.samples/self.sr, cn=self.cn)


# global pya.startup() and shutdown() fns
def startup(**kwargs):
    return Aserver.startup_default_server(**kwargs)

def shutdown(**kwargs):
    Aserver.shutdown_default_server(**kwargs)


class Aserver:

    default = None  # that's the default Aserver if Asigs play via it

    @staticmethod
    def startup_default_server(**kwargs):
        if Aserver.default is None:
            print("Aserver startup_default_server: create and boot")
            Aserver.default = Aserver(**kwargs)  # using all default settings
            Aserver.default.boot()
            print(Aserver.default)
        else:
            print("Aserver default_server already set.")
        return Aserver.default

    @staticmethod
    def shutdown_default_server():
        if isinstance(Aserver.default, Aserver):
            Aserver.default.quit()
            del(Aserver.default)
            Aserver.default = None
        else:
            print("Aserver:shutdown_default_server: no default_server to shutdown")

    """
    Aserver manages an pyaudio stream, using its aserver callback
    to feed dispatched signals to output at the right time
    """
    def __init__(self, sr=44100, bs=256, device=1, channels=2, format=pyaudio.paFloat32):
        self.sr = sr
        self.bs = bs
        self.device = device
        self.pa = pyaudio.PyAudio()
        self.channels = channels
        self.device_dict = self.pa.get_device_info_by_index(self.device)
        """
            self.max_out_chn is not that useful: there can be multiple devices having the same mu
        """
        self.max_out_chn = self.device_dict['maxOutputChannels']
        if self.max_out_chn < self.channels:
            print(f"Aserver: warning: {channels}>{self.max_out_chn} channels requested - truncated.")
            self.channels = self.max_out_chn
        self.format = format
        self.gain = 1.0
        self.srv_onsets = []
        self.srv_asigs = []
        self.srv_curpos = []  # start of next frame to deliver
        self.srv_outs = []  # output channel offset for that asig
        self.pastream = None
        self.dtype = 'float32'  # for pyaudio.paFloat32
        self.range = 1.0
        self.boot_time = None  # time.time() when stream starts
        self.block_cnt = None  # nr. of callback invocations
        self.block_duration = self.bs / self.sr # nominal time increment per callback
        self.block_time = None # estimated time stamp for current block
        if self.format == pyaudio.paInt16:
            self.dtype = 'int16'
            self.range = 32767
        if not self.format in [pyaudio.paInt16, pyaudio.paFloat32]:
            print(f"Aserver: currently unsupported pyaudio format {self.format}")
        self.empty_buffer = np.zeros((self.bs, self.channels), dtype=self.dtype)
        self.input_devices = []
        self.output_devices = []
        for i in range(self.pa.get_device_count()):
            if self.pa.get_device_info_by_index(i)['maxInputChannels'] > 0:
                self.input_devices.append(self.pa.get_device_info_by_index(i))
            if self.pa.get_device_info_by_index(i)['maxOutputChannels'] > 0:
                self.output_devices.append(self.pa.get_device_info_by_index(i))

    def __repr__(self):
        state = False
        if self.pastream:
            state = self.pastream.is_active()
        msg = f"""AServer: sr: {self.sr}, blocksize: {self.bs}, Stream Active: {state} 
Device: {self.device_dict['name']}, Index: {self.device_dict['index']}"""
        return msg
                    

    def get_devices(self):
        print ("Input Devices: ")
        [print (f"Index: {i['index']}, Name: {i['name']},  Channels: {i['maxInputChannels']}") for i in self.input_devices]
        print ("Output Devices: ")
        [print (f"Index: {i['index']}, Name: {i['name']}, Channels: {i['maxOutputChannels']}") for i in self.output_devices]
        return self.input_devices, self.output_devices

    def print_device_info(self):
        print ("Input Devices: ")
        [print (i) for i in self.input_devices]
        print ("\n")
        print ("Output Devices: ")
        [print (o) for o in self.output_devices]

    def set_device(self, idx, reboot = True):
        self.device = idx
        self.device_dict = self.pa.get_device_info_by_index(self.device)
        if reboot:
            self.quit()
            self.boot()
            
    def boot(self):
        """ boot Aserver = start stream, setting its callback to this callback"""
        if not self.pastream is None and self.pastream.is_active():
            print("Aserver:boot: already running...")
            return -1
        self.pastream = self.pa.open(format=self.format, channels=self.channels, rate=self.sr,
            input=False, output=True, frames_per_buffer=self.bs,
            output_device_index=self.device, stream_callback=self._play_callback)
        
        self.boot_time = time.time()
        self.block_time = self.boot_time
        self.block_cnt = 0
        self.pastream.start_stream()
        print ("Server Booted")
        return self

    def quit(self):
        """Aserver quit server: stop stream and terminate pa"""
        if not self.pastream.is_active():
            print("Aserver:quit: stream not active")
            return -1
        try:
            self.pastream.stop_stream()
            self.pastream.close()
        except AttributeError:
            print ("No stream...")
        print ("Aserver stopped.")
        self.pastream = None

    def __del__(self):
        self.pa.terminate()

    def play(self, asig, onset=0, out=0, **kwargs):
        """dispatch asigs or arrays for given onset"""
        if out<0:
            print("Aserver:play: illegal out<0")
            return
        sigid = id(asig)  # for copy check
        if asig.sr != self.sr:
            asig = asig.resample(self.sr)
        if onset < 1e6:
            onset = time.time() + onset
        idx = np.searchsorted(self.srv_onsets, onset)
        self.srv_onsets.insert(idx, onset)
        if asig.sig.dtype != self.dtype:
            if id(asig) == sigid: asig = copy.copy(asig)
            asig.sig = asig.sig.astype(self.dtype)
        # copy only relevant channels...
        nchn = min(asig.channels, self.channels - out) # max number of copyable channels
        # in: [:nchn] out: [out:out+nchn]
        if id(asig) == sigid:
            asig = copy.copy(asig)
        if len(asig.sig.shape) == 1:
            asig.sig = asig.sig.reshape(asig.samples, 1)
        asig.sig = asig.sig[:,:nchn].reshape(asig.samples, nchn)
        asig.channels = nchn
        # so now in callback safely copy to out:out+asig.sig.shape[1]
        self.srv_asigs.insert(idx, asig)
        self.srv_curpos.insert(idx, 0)
        self.srv_outs.insert(idx, out)
        return self

    def _play_callback(self, in_data, frame_count, time_info, flag):
        """callback function, called from pastream thread when data needed"""
        tnow = self.block_time
        self.block_time += self.block_duration
        self.block_cnt += 1
        self.timejitter = time.time() - self.block_time  # just curious - not needed but for time stability check

        if len(self.srv_asigs) == 0 or self.srv_onsets[0] > tnow:  # to shortcut computing
            return (self.empty_buffer, pyaudio.paContinue)

        data = np.zeros((self.bs, self.channels), dtype=self.dtype)
        # iterate through all registered asigs, adding samples to play
        dellist = [] # memorize completed items for deletion
        t_next_block = tnow + self.bs / self.sr
        for i, t in enumerate(self.srv_onsets):
            if t > t_next_block: # doesn't begin before next block
                break  # since list is always onset-sorted
            a = self.srv_asigs[i]
            c = self.srv_curpos[i]
            if t > tnow:  # first block: apply precise zero padding
                io0 = int((t - tnow) * self.sr)
            else:
                io0 = 0
            tmpsig = a.sig[c:c+self.bs-io0]
            n, nch = tmpsig.shape
            out = self.srv_outs[i]
            data[io0:io0+n, out:out+nch] += tmpsig # .reshape(n, nch) not needed as moved to play
            self.srv_curpos[i] += n
            if self.srv_curpos[i] >= a.samples:
                dellist.append(i) # store for deletion
        # clean up lists
        for i in dellist[::-1]:  # traverse backwards!
            del(self.srv_asigs[i])
            del(self.srv_onsets[i])
            del(self.srv_curpos[i])
            del(self.srv_outs[i])
        return (data * (self.range * self.gain), pyaudio.paContinue)<|MERGE_RESOLUTION|>--- conflicted
+++ resolved
@@ -97,13 +97,13 @@
 
     def __getitem__(self, index):
         """
-            Here are all the possibility: 
-            index is slice, int, list, tuple, 
+            Here are all the possibility:
+            index is slice, int, list, tuple,
             1. int can be directly self.sig[index] (else condition )
-            2. slice needs to take into account of step for resampling. 
+            2. slice needs to take into account of step for resampling.
             3. list: integer can self.sig[index]; string will subset by colname
             4. Tuple:
-                same as 1,2,3 for both row and column. 
+                same as 1,2,3 for both row and column.
         """
         if isinstance(index, int):
             return Asig(self.sig[index], self.sr, label=self.label+'_arrayindexed', cn=self.cn)
@@ -116,31 +116,24 @@
                 return Asig(self.sig[index], self.sr, label=self.label+'_arrayindexed', cn=self.cn)
         elif isinstance(index, slice):
             start, stop, step = index.indices(len(self.sig))    # index is a slice
-    
+
             return Asig(self.sig[index], sr = int(self.sr/abs(step)), label= self.label+"_sliced", cn = self.cn)
         elif isinstance(index, tuple):
-            # if row is slice, need to take care of 
+            # if row is slice, need to take care of
             if isinstance(index[0], slice):
                 start, stop, step = index[0].indices(len(self.sig))
                 sr = int(self.sr/abs(step))
             else:
                 sr = self.sr
             if isinstance (index[1], slice):
-                return Asig(self.sig[index[0], index[1]], sr = sr, label=self.label+'_arrayindexed', cn=self.cn)
+                return Asig(self.sig[index[0], index[1]], sr=sr, label=self.label+'_arrayindexed', cn=self.cn)
             elif type(index[1]) is list and type(index[1][0]) is str:
                 col_idx = [self.col_name.get(s) for s in index[1]]
-<<<<<<< HEAD
-                return Asig(self.sig[index[0], col_idx], self.sr, label=self.label+'_arrayindexed', cn=self.cn)
-            elif isinstance(index[1], str):
-                col = self.col_name.get(index[1])
-                return Asig(self.sig[index[0], col], self.sr, label=self.label+'_arrayindexed', cn=self.cn[col])
-=======
-                return Asig(self.sig[index[0], col_idx], sr = sr, label=self.label+'_arrayindexed', cn=self.cn)
+                return Asig(self.sig[index[0], col_idx], sr=sr, label=self.label+'_arrayindexed', cn=self.cn)
             elif type(index[1] is str):
-                return Asig(self.sig[index[0], self.col_name.get(index[1])], sr = sr, label=self.label+'_arrayindexed', cn=self.cn)
->>>>>>> 0fd3de9e
-            else:
-                return Asig(self.sig[index], sr = sr, label=self.label+'_arrayindexed', cn=self.cn)
+                return Asig(self.sig[index[0], self.col_name.get(index[1])], sr=sr, label=self.label+'_arrayindexed', cn=self.cn)
+            else:
+                return Asig(self.sig[index], sr=sr, label=self.label+'_arrayindexed', cn=self.cn)
         else:
             # return Asig(self.sig[index], self.sr, label=self.label+'_arrayindexed', cn=self.cn)
             raise TypeError("index must be int, array, or slice")
@@ -922,10 +915,10 @@
         state = False
         if self.pastream:
             state = self.pastream.is_active()
-        msg = f"""AServer: sr: {self.sr}, blocksize: {self.bs}, Stream Active: {state} 
+        msg = f"""AServer: sr: {self.sr}, blocksize: {self.bs}, Stream Active: {state}
 Device: {self.device_dict['name']}, Index: {self.device_dict['index']}"""
         return msg
-                    
+
 
     def get_devices(self):
         print ("Input Devices: ")
@@ -947,7 +940,7 @@
         if reboot:
             self.quit()
             self.boot()
-            
+
     def boot(self):
         """ boot Aserver = start stream, setting its callback to this callback"""
         if not self.pastream is None and self.pastream.is_active():
@@ -956,7 +949,7 @@
         self.pastream = self.pa.open(format=self.format, channels=self.channels, rate=self.sr,
             input=False, output=True, frames_per_buffer=self.bs,
             output_device_index=self.device, stream_callback=self._play_callback)
-        
+
         self.boot_time = time.time()
         self.block_time = self.boot_time
         self.block_cnt = 0
