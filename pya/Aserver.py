--- conflicted
+++ resolved
@@ -163,22 +163,12 @@
         if self.stream is not None and self.stream.is_active():
             _LOGGER.info("Aserver already running...")
             return -1
-<<<<<<< HEAD
-        self.stream = self.backend.open(channels=self.channels, rate=self.sr,
-                                        input_flag=False, output_flag=True, frames_per_buffer=self.bs,
-                                        output_device_index=self.device, stream_callback=self._play_callback)
-        self.boot_time = time.time()
-        self.block_time = self.boot_time
-        self.block_cnt = 0
-        self.stream.start_stream()
-=======
         self.boot_time = time.time()
         self.block_time = self.boot_time
         self.block_cnt = 0
         self.stream = self.backend.open(channels=self.channels, rate=self.sr,
                                         input_flag=False, output_flag=True, frames_per_buffer=self.bs,
                                         output_device_index=self.device, stream_callback=self._play_callback)
->>>>>>> c0e9f483
         _LOGGER.info("Server Booted")
         return self
 
