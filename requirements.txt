--- conflicted
+++ resolved
@@ -1,12 +1,5 @@
-<<<<<<< HEAD
-numpy==1.21.5
-scipy==1.7.3
-matplotlib==3.5.3
-pyaudio>=0.2.11  # Portaudio is required beforehand, for linux: sudo apt-get install libasound-dev
-=======
 scipy>=1.7.3
 matplotlib>=3.5.3
 pyaudio>=0.2.12  # Portaudio is required beforehand, for linux: sudo apt-get install libasound-dev
->>>>>>> fd1e2109
 # Since portaudio is not a python package, the easiest way is to use Anaconda, conda install pyaudio
 # This will install both portaudio and pyaudio